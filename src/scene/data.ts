import { ExcalidrawElement } from "../element/types";

import { getDefaultAppState, cleanAppStateForExport } from "../appState";

import { AppState } from "../types";
import { ExportType, PreviousScene } from "./types";
import { exportToCanvas, exportToSvg } from "./export";
import nanoid from "nanoid";
import { fileOpen, fileSave } from "browser-nativefs";
import { getCommonBounds } from "../element";

import { Point } from "roughjs/bin/geometry";
import { t } from "../i18n";

const LOCAL_STORAGE_KEY = "excalidraw";
const LOCAL_STORAGE_SCENE_PREVIOUS_KEY = "excalidraw-previos-scenes";
const LOCAL_STORAGE_KEY_STATE = "excalidraw-state";
const BACKEND_POST = "https://json.excalidraw.com/api/v1/post/";
const BACKEND_GET = "https://json.excalidraw.com/api/v1/";

// TODO: Defined globally, since file handles aren't yet serializable.
// Once `FileSystemFileHandle` can be serialized, make this
// part of `AppState`.
(window as any).handle = null;

interface DataState {
  elements: readonly ExcalidrawElement[];
  appState: AppState | null;
  selectedId?: number;
}

export function serializeAsJSON(
  elements: readonly ExcalidrawElement[],
  appState: AppState,
): string {
  return JSON.stringify(
    {
      type: "excalidraw",
      version: 1,
      source: window.location.origin,
      elements: elements.map(({ shape, isSelected, ...el }) => el),
      appState: cleanAppStateForExport(appState),
    },
    null,
    2,
  );
}

export function calculateScrollCenter(
  elements: readonly ExcalidrawElement[],
): { scrollX: number; scrollY: number } {
  let [x1, y1, x2, y2] = getCommonBounds(elements);

  const centerX = (x1 + x2) / 2;
  const centerY = (y1 + y2) / 2;

  return {
    scrollX: window.innerWidth / 2 - centerX,
    scrollY: window.innerHeight / 2 - centerY,
  };
}

export async function saveAsJSON(
  elements: readonly ExcalidrawElement[],
  appState: AppState,
) {
  const serialized = serializeAsJSON(elements, appState);

  const name = `${appState.name}.json`;
  await fileSave(
    new Blob([serialized], { type: "application/json" }),
    {
      fileName: name,
      description: "Excalidraw file",
    },
    (window as any).handle,
  );
}

export async function loadFromJSON() {
  const updateAppState = (contents: string) => {
    const defaultAppState = getDefaultAppState();
    let elements = [];
    let appState = defaultAppState;
    try {
      const data = JSON.parse(contents);
      elements = data.elements || [];
      appState = { ...defaultAppState, ...data.appState };
    } catch (e) {
      // Do nothing because elements array is already empty
    }
    return { elements, appState };
  };

  const blob = await fileOpen({
    description: "Excalidraw files",
    extensions: ["json"],
    mimeTypes: ["application/json"],
  });
  if (blob.handle) {
    (window as any).handle = blob.handle;
  }
  let contents;
  if ("text" in Blob) {
    contents = await blob.text();
  } else {
    contents = await (async () => {
      return new Promise(resolve => {
        const reader = new FileReader();
        reader.readAsText(blob, "utf8");
        reader.onloadend = () => {
          if (reader.readyState === FileReader.DONE) {
            resolve(reader.result as string);
          }
        };
      });
    })();
  }
  const { elements, appState } = updateAppState(contents);
  return new Promise<DataState>(resolve => {
    resolve(restore(elements, appState, { scrollToContent: true }));
  });
}

export async function exportToBackend(
  elements: readonly ExcalidrawElement[],
  appState: AppState,
) {
  let response;
  try {
    response = await fetch(BACKEND_POST, {
      method: "POST",
      headers: { "Content-Type": "application/json" },
      body: serializeAsJSON(elements, appState),
    });
    const json = await response.json();
    if (json.id) {
      const url = new URL(window.location.href);
      url.searchParams.append("id", json.id);

      await navigator.clipboard.writeText(url.toString());
      window.alert(
        t("alerts.copiedToClipboard", {
          url: url.toString(),
        }),
      );
    } else {
      window.alert(t("alerts.couldNotCreateShareableLink"));
    }
  } catch (e) {
<<<<<<< HEAD
    window.alert(i18n.t("alerts.couldNotCreateShareableLink"));
=======
    window.alert(t("alerts.couldNotCreateShareableLink"));
    return;
>>>>>>> f8a41cee
  }
}

export async function importFromBackend(id: string | null) {
  let elements: readonly ExcalidrawElement[] = [];
  let appState: AppState = getDefaultAppState();
  const data = await fetch(`${BACKEND_GET}${id}.json`)
    .then(response => {
      if (!response.ok) {
        window.alert(t("alerts.importBackendFailed"));
      }
      return response;
    })
    .then(response => response.clone().json());
  if (data != null) {
    try {
      elements = data.elements || elements;
      appState = data.appState || appState;
    } catch (error) {
      window.alert(t("alerts.importBackendFailed"));
      console.error(error);
    }
  }
  return restore(elements, appState, { scrollToContent: true });
}

export async function exportCanvas(
  type: ExportType,
  elements: readonly ExcalidrawElement[],
  canvas: HTMLCanvasElement,
  {
    exportBackground,
    exportPadding = 10,
    viewBackgroundColor,
    name,
    scale = 1,
  }: {
    exportBackground: boolean;
    exportPadding?: number;
    viewBackgroundColor: string;
    name: string;
    scale?: number;
  },
) {
<<<<<<< HEAD
  if (!elements.length) {
    return window.alert(i18n.t("alerts.cannotExportEmptyCanvas"));
  }
=======
  if (!elements.length)
    return window.alert(t("alerts.cannotExportEmptyCanvas"));
>>>>>>> f8a41cee
  // calculate smallest area to fit the contents in

  if (type === "svg") {
    const tempSvg = exportToSvg(elements, {
      exportBackground,
      viewBackgroundColor,
      exportPadding,
    });
    await fileSave(new Blob([tempSvg.outerHTML], { type: "image/svg+xml" }), {
      fileName: `${name}.svg`,
    });
    return;
  }

  const tempCanvas = exportToCanvas(elements, {
    exportBackground,
    viewBackgroundColor,
    exportPadding,
    scale,
  });
  tempCanvas.style.display = "none";
  document.body.appendChild(tempCanvas);

  if (type === "png") {
    const fileName = `${name}.png`;
    tempCanvas.toBlob(async (blob: any) => {
      if (blob) {
        await fileSave(blob, {
          fileName: fileName,
        });
      }
    });
  } else if (type === "clipboard") {
    const errorMsg = t("alerts.couldNotCopyToClipboard");
    try {
      tempCanvas.toBlob(async function(blob: any) {
        try {
          await navigator.clipboard.write([
            new window.ClipboardItem({ "image/png": blob }),
          ]);
        } catch (err) {
          window.alert(errorMsg);
        }
      });
    } catch (err) {
      window.alert(errorMsg);
    }
  } else if (type === "backend") {
    const appState = getDefaultAppState();
    if (exportBackground) {
      appState.viewBackgroundColor = viewBackgroundColor;
    }
    exportToBackend(elements, appState);
  }

  // clean up the DOM
  if (tempCanvas !== canvas) {
    tempCanvas.remove();
  }
}

function restore(
  savedElements: readonly ExcalidrawElement[],
  savedState: AppState | null,
  opts?: { scrollToContent: boolean },
): DataState {
  const elements = savedElements.map(element => {
    let points: Point[] = [];
    if (element.type === "arrow") {
      if (Array.isArray(element.points)) {
        // if point array is empty, add one point to the arrow
        // this is used as fail safe to convert incoming data to a valid
        // arrow. In the new arrow, width and height are not being usde
        points = element.points.length > 0 ? element.points : [[0, 0]];
      } else {
        // convert old arrow type to a new one
        // old arrow spec used width and height
        // to determine the endpoints
        points = [
          [0, 0],
          [element.width, element.height],
        ];
      }
    }

    return {
      ...element,
      id: element.id || nanoid(),
      fillStyle: element.fillStyle || "hachure",
      strokeWidth: element.strokeWidth || 1,
      roughness: element.roughness || 1,
      opacity:
        element.opacity === null || element.opacity === undefined
          ? 100
          : element.opacity,
      points,
    };
  });

  if (opts?.scrollToContent && savedState) {
    savedState = { ...savedState, ...calculateScrollCenter(elements) };
  }

  return {
    elements: elements,
    appState: savedState,
  };
}

export function restoreFromLocalStorage() {
  const savedElements = localStorage.getItem(LOCAL_STORAGE_KEY);
  const savedState = localStorage.getItem(LOCAL_STORAGE_KEY_STATE);

  let elements = [];
  if (savedElements) {
    try {
      elements = JSON.parse(savedElements).map(
        ({ shape, ...element }: ExcalidrawElement) => element,
      );
    } catch (e) {
      // Do nothing because elements array is already empty
    }
  }

  let appState = null;
  if (savedState) {
    try {
      appState = JSON.parse(savedState) as AppState;
    } catch (e) {
      // Do nothing because appState is already null
    }
  }

  return restore(elements, appState);
}

export function saveToLocalStorage(
  elements: readonly ExcalidrawElement[],
  state: AppState,
) {
  localStorage.setItem(LOCAL_STORAGE_KEY, JSON.stringify(elements));
  localStorage.setItem(LOCAL_STORAGE_KEY_STATE, JSON.stringify(state));
}

/**
 * Returns the list of ids in Local Storage
 * @returns array
 */
export function loadedScenes(): PreviousScene[] {
  const storedPreviousScenes = localStorage.getItem(
    LOCAL_STORAGE_SCENE_PREVIOUS_KEY,
  );
  if (storedPreviousScenes) {
    try {
      return JSON.parse(storedPreviousScenes);
    } catch (e) {
      console.error("Could not parse previously stored ids");
      return [];
    }
  }
  return [];
}

/**
 * Append id to the list of Previous Scenes in Local Storage if not there yet
 * @param id string
 */
export function addToLoadedScenes(id: string): void {
  const scenes = [...loadedScenes()];
  const newScene = scenes.every(scene => scene.id !== id);

  if (newScene) {
    scenes.push({
      timestamp: Date.now(),
      id,
    });
  }

  localStorage.setItem(
    LOCAL_STORAGE_SCENE_PREVIOUS_KEY,
    JSON.stringify(scenes),
  );
}<|MERGE_RESOLUTION|>--- conflicted
+++ resolved
@@ -148,12 +148,7 @@
       window.alert(t("alerts.couldNotCreateShareableLink"));
     }
   } catch (e) {
-<<<<<<< HEAD
-    window.alert(i18n.t("alerts.couldNotCreateShareableLink"));
-=======
     window.alert(t("alerts.couldNotCreateShareableLink"));
-    return;
->>>>>>> f8a41cee
   }
 }
 
@@ -198,14 +193,9 @@
     scale?: number;
   },
 ) {
-<<<<<<< HEAD
   if (!elements.length) {
-    return window.alert(i18n.t("alerts.cannotExportEmptyCanvas"));
-  }
-=======
-  if (!elements.length)
     return window.alert(t("alerts.cannotExportEmptyCanvas"));
->>>>>>> f8a41cee
+  }
   // calculate smallest area to fit the contents in
 
   if (type === "svg") {
