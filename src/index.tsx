import React from "react";
import ReactDOM from "react-dom";

import rough from "roughjs/bin/rough";
import { RoughCanvas } from "roughjs/bin/canvas";

import {
  newElement,
  newTextElement,
  duplicateElement,
  resizeTest,
  normalizeResizeHandle,
  isInvisiblySmallElement,
  isTextElement,
  textWysiwyg,
  getCommonBounds,
  getCursorForResizingElement,
  getPerfectElementSize,
  resizePerfectLineForNWHandler,
  normalizeDimensions,
} from "./element";
import {
  clearSelection,
  deleteSelectedElements,
  getElementsWithinSelection,
  isOverScrollBars,
  restoreFromLocalStorage,
  saveToLocalStorage,
  getElementAtPosition,
  createScene,
  getElementContainingPosition,
  hasBackground,
  hasStroke,
  hasText,
  exportCanvas,
  importFromBackend,
  addToLoadedScenes,
  loadedScenes,
  calculateScrollCenter,
} from "./scene";

import { renderScene } from "./renderer";
import { AppState } from "./types";
import { ExcalidrawElement } from "./element/types";

import {
  isInputLike,
  debounce,
  capitalizeString,
  distance,
  distance2d,
  isToolIcon,
} from "./utils";
import { KEYS, isArrowKey } from "./keys";

import { findShapeByKey, shapesShortcutKeys, SHAPES } from "./shapes";
import { createHistory } from "./history";

import ContextMenu from "./components/ContextMenu";

import "./styles.scss";
import { getElementWithResizeHandler } from "./element/resizeTest";
import {
  ActionManager,
  actionDeleteSelected,
  actionSendBackward,
  actionBringForward,
  actionSendToBack,
  actionBringToFront,
  actionSelectAll,
  actionChangeStrokeColor,
  actionChangeBackgroundColor,
  actionChangeOpacity,
  actionChangeStrokeWidth,
  actionChangeFillStyle,
  actionChangeSloppiness,
  actionChangeFontSize,
  actionChangeFontFamily,
  actionChangeViewBackgroundColor,
  actionClearCanvas,
  actionChangeProjectName,
  actionChangeExportBackground,
  actionLoadScene,
  actionSaveScene,
  actionCopyStyles,
  actionPasteStyles,
  actionFinalize,
} from "./actions";
import { Action, ActionResult } from "./actions/types";
import { getDefaultAppState } from "./appState";
import { Island } from "./components/Island";
import Stack from "./components/Stack";
import { FixedSideContainer } from "./components/FixedSideContainer";
import { ToolButton } from "./components/ToolButton";
import { LockIcon } from "./components/LockIcon";
import { ExportDialog } from "./components/ExportDialog";
import { LanguageList } from "./components/LanguageList";
import { Point } from "roughjs/bin/geometry";
import { t, languages, setLanguage, getLanguage } from "./i18n";
import { StoredScenesList } from "./components/StoredScenesList";

let { elements } = createScene();
const { history } = createHistory();

const CANVAS_WINDOW_OFFSET_LEFT = 0;
const CANVAS_WINDOW_OFFSET_TOP = 0;

function resetCursor() {
  document.documentElement.style.cursor = "";
}

function setCursorForShape(shape: string) {
  if (shape === "selection") {
    resetCursor();
  } else {
    document.documentElement.style.cursor =
      shape === "text" ? CURSOR_TYPE.TEXT : CURSOR_TYPE.CROSSHAIR;
  }
}

const DRAGGING_THRESHOLD = 10; // 10px
const ELEMENT_SHIFT_TRANSLATE_AMOUNT = 5;
const ELEMENT_TRANSLATE_AMOUNT = 1;
const TEXT_TO_CENTER_SNAP_THRESHOLD = 30;
const CURSOR_TYPE = {
  TEXT: "text",
  CROSSHAIR: "crosshair",
  GRABBING: "grabbing",
};
const MOUSE_BUTTON = {
  MAIN: 0,
  WHEEL: 1,
  SECONDARY: 2,
};

let lastCanvasWidth = -1;
let lastCanvasHeight = -1;

let lastMouseUp: ((e: any) => void) | null = null;

export function viewportCoordsToSceneCoords(
  { clientX, clientY }: { clientX: number; clientY: number },
  { scrollX, scrollY }: { scrollX: number; scrollY: number },
) {
  const x = clientX - CANVAS_WINDOW_OFFSET_LEFT - scrollX;
  const y = clientY - CANVAS_WINDOW_OFFSET_TOP - scrollY;
  return { x, y };
}

function pickAppStatePropertiesForHistory(
  appState: AppState,
): Partial<AppState> {
  return {
    exportBackground: appState.exportBackground,
    currentItemStrokeColor: appState.currentItemStrokeColor,
    currentItemBackgroundColor: appState.currentItemBackgroundColor,
    currentItemFillStyle: appState.currentItemFillStyle,
    currentItemStrokeWidth: appState.currentItemStrokeWidth,
    currentItemRoughness: appState.currentItemRoughness,
    currentItemOpacity: appState.currentItemOpacity,
    currentItemFont: appState.currentItemFont,
    viewBackgroundColor: appState.viewBackgroundColor,
    name: appState.name,
  };
}

let cursorX = 0;
let cursorY = 0;
let isHoldingSpace: boolean = false;
let isPanning: boolean = false;
let isHoldingMouseButton: boolean = false;

export class App extends React.Component<any, AppState> {
  canvas: HTMLCanvasElement | null = null;
  rc: RoughCanvas | null = null;

  actionManager: ActionManager = new ActionManager();
  canvasOnlyActions: Array<Action>;
  constructor(props: any) {
    super(props);
    this.actionManager.registerAction(actionFinalize);
    this.actionManager.registerAction(actionDeleteSelected);
    this.actionManager.registerAction(actionSendToBack);
    this.actionManager.registerAction(actionBringToFront);
    this.actionManager.registerAction(actionSendBackward);
    this.actionManager.registerAction(actionBringForward);
    this.actionManager.registerAction(actionSelectAll);

    this.actionManager.registerAction(actionChangeStrokeColor);
    this.actionManager.registerAction(actionChangeBackgroundColor);
    this.actionManager.registerAction(actionChangeFillStyle);
    this.actionManager.registerAction(actionChangeStrokeWidth);
    this.actionManager.registerAction(actionChangeOpacity);
    this.actionManager.registerAction(actionChangeSloppiness);
    this.actionManager.registerAction(actionChangeFontSize);
    this.actionManager.registerAction(actionChangeFontFamily);

    this.actionManager.registerAction(actionChangeViewBackgroundColor);
    this.actionManager.registerAction(actionClearCanvas);

    this.actionManager.registerAction(actionChangeProjectName);
    this.actionManager.registerAction(actionChangeExportBackground);
    this.actionManager.registerAction(actionSaveScene);
    this.actionManager.registerAction(actionLoadScene);

    this.actionManager.registerAction(actionCopyStyles);
    this.actionManager.registerAction(actionPasteStyles);

    this.canvasOnlyActions = [actionSelectAll];
  }

  private syncActionResult = (res: ActionResult) => {
    if (res.elements !== undefined) {
      elements = res.elements;
      this.setState({});
    }

    if (res.appState !== undefined) {
      this.setState({ ...res.appState });
    }
  };

  private onCut = (e: ClipboardEvent) => {
<<<<<<< HEAD
    if (isInputLike(e.target)) {
      return;
    }
=======
    if (isInputLike(e.target) && !isToolIcon(e.target)) return;
>>>>>>> f8a41cee
    e.clipboardData?.setData(
      "text/plain",
      JSON.stringify(
        elements
          .filter(element => element.isSelected)
          .map(({ shape, ...el }) => el),
      ),
    );
    elements = deleteSelectedElements(elements);
    this.setState({});
    e.preventDefault();
  };
  private onCopy = (e: ClipboardEvent) => {
<<<<<<< HEAD
    if (isInputLike(e.target)) {
      return;
    }
=======
    if (isInputLike(e.target) && !isToolIcon(e.target)) return;
>>>>>>> f8a41cee
    e.clipboardData?.setData(
      "text/plain",
      JSON.stringify(
        elements
          .filter(element => element.isSelected)
          .map(({ shape, ...el }) => el),
      ),
    );
    e.preventDefault();
  };
  private onPaste = (e: ClipboardEvent) => {
<<<<<<< HEAD
    if (isInputLike(e.target)) {
      return;
    }
=======
    if (isInputLike(e.target) && !isToolIcon(e.target)) return;
>>>>>>> f8a41cee
    const paste = e.clipboardData?.getData("text") || "";
    this.addElementsFromPaste(paste);
    e.preventDefault();
  };

  private onUnload = () => {
    isHoldingSpace = false;
    this.saveDebounced();
    this.saveDebounced.flush();
  };

  public shouldComponentUpdate(props: any, nextState: AppState) {
    if (!history.isRecording()) {
      // temporary hack to fix #592
      // eslint-disable-next-line react/no-direct-mutation-state
      this.state = nextState;
      this.componentDidUpdate();
      return false;
    }
    return true;
  }

  private async loadScene(id: string | null) {
    let data;
    let selectedId;
    if (id != null) {
      data = await importFromBackend(id);
      addToLoadedScenes(id);
      selectedId = id;
      window.history.replaceState({}, "Excalidraw", window.location.origin);
    } else {
      data = restoreFromLocalStorage();
    }

    if (data.elements) {
      elements = data.elements;
    }

    if (data.appState) {
      this.setState({ ...data.appState, selectedId });
    } else {
      this.setState({});
    }
  }

  public async componentDidMount() {
    document.addEventListener("copy", this.onCopy);
    document.addEventListener("paste", this.onPaste);
    document.addEventListener("cut", this.onCut);

    document.addEventListener("keydown", this.onKeyDown, false);
    document.addEventListener("keyup", this.onKeyUp, { passive: true });
    document.addEventListener("mousemove", this.updateCurrentCursorPosition);
    window.addEventListener("resize", this.onResize, false);
    window.addEventListener("unload", this.onUnload, false);
    window.addEventListener("blur", this.onUnload, false);

    const searchParams = new URLSearchParams(window.location.search);
    const id = searchParams.get("id");

    this.loadScene(id);
  }

  public componentWillUnmount() {
    document.removeEventListener("copy", this.onCopy);
    document.removeEventListener("paste", this.onPaste);
    document.removeEventListener("cut", this.onCut);

    document.removeEventListener("keydown", this.onKeyDown, false);
    document.removeEventListener(
      "mousemove",
      this.updateCurrentCursorPosition,
      false,
    );
    window.removeEventListener("resize", this.onResize, false);
    window.removeEventListener("unload", this.onUnload, false);
    window.removeEventListener("blur", this.onUnload, false);
  }

  public state: AppState = getDefaultAppState();

  private onResize = () => {
    this.setState({});
  };

  private updateCurrentCursorPosition = (e: MouseEvent) => {
    cursorX = e.x;
    cursorY = e.y;
  };

  private onKeyDown = (event: KeyboardEvent) => {
<<<<<<< HEAD
    if (event.key === KEYS.ESCAPE && !this.state.draggingElement) {
      elements = clearSelection(elements);
      this.setState({});
      this.setState({ elementType: "selection" });
      if (window.document.activeElement instanceof HTMLElement) {
        window.document.activeElement.blur();
      }
      event.preventDefault();
      return;
    }
    if (isInputLike(event.target)) {
      return;
    }
=======
    if (isInputLike(event.target) && event.key !== KEYS.ESCAPE) return;
>>>>>>> f8a41cee

    const actionResult = this.actionManager.handleKeyDown(
      event,
      elements,
      this.state,
    );

    if (actionResult) {
      this.syncActionResult(actionResult);
      if (actionResult) {
        return;
      }
    }

    const shape = findShapeByKey(event.key);

    if (isArrowKey(event.key)) {
      const step = event.shiftKey
        ? ELEMENT_SHIFT_TRANSLATE_AMOUNT
        : ELEMENT_TRANSLATE_AMOUNT;
      elements = elements.map(el => {
        if (el.isSelected) {
          const element = { ...el };
          if (event.key === KEYS.ARROW_LEFT) {
            element.x -= step;
          } else if (event.key === KEYS.ARROW_RIGHT) {
            element.x += step;
          } else if (event.key === KEYS.ARROW_UP) {
            element.y -= step;
          } else if (event.key === KEYS.ARROW_DOWN) {
            element.y += step;
          }
          return element;
        }
        return el;
      });
      this.setState({});
      event.preventDefault();
    } else if (
      shapesShortcutKeys.includes(event.key.toLowerCase()) &&
      !event.ctrlKey &&
      !event.altKey &&
      !event.metaKey &&
      this.state.draggingElement === null
    ) {
      if (!isHoldingSpace) {
        setCursorForShape(shape);
      }
      elements = clearSelection(elements);
      this.setState({ elementType: shape });
      // Undo action
    } else if (event[KEYS.META] && /z/i.test(event.key)) {
      event.preventDefault();

      if (
        this.state.resizingElement ||
        this.state.multiElement ||
        this.state.editingElement
      ) {
        return;
      }

      if (event.shiftKey) {
        // Redo action
        const data = history.redoOnce();
        if (data !== null) {
          elements = data.elements;
          this.setState({ ...data.appState });
        }
      } else {
        // undo action
        const data = history.undoOnce();
        if (data !== null) {
          elements = data.elements;
          this.setState({ ...data.appState });
        }
      }
    } else if (event.key === KEYS.SPACE && !isHoldingMouseButton) {
      isHoldingSpace = true;
      document.documentElement.style.cursor = CURSOR_TYPE.GRABBING;
    }
  };

  private onKeyUp = (event: KeyboardEvent) => {
    if (event.key === KEYS.SPACE) {
      if (this.state.elementType === "selection") {
        resetCursor();
      } else {
        elements = clearSelection(elements);
        document.documentElement.style.cursor =
          this.state.elementType === "text"
            ? CURSOR_TYPE.TEXT
            : CURSOR_TYPE.CROSSHAIR;
        this.setState({});
      }
      isHoldingSpace = false;
    }
  };

  private removeWheelEventListener: (() => void) | undefined;

  private copyToClipboard = () => {
    const text = JSON.stringify(
      elements
        .filter(element => element.isSelected)
        .map(({ shape, ...el }) => el),
    );
    if ("clipboard" in navigator && "writeText" in navigator.clipboard) {
      navigator.clipboard.writeText(text);
    } else {
      document.execCommand("copy");
    }
  };

  private pasteFromClipboard = () => {
    if ("clipboard" in navigator && "readText" in navigator.clipboard) {
      navigator.clipboard
        .readText()
        .then(text => this.addElementsFromPaste(text));
    }
  };

  private renderSelectedShapeActions(elements: readonly ExcalidrawElement[]) {
    const { elementType, editingElement } = this.state;
    const targetElements = editingElement
      ? [editingElement]
      : elements.filter(el => el.isSelected);
    if (!targetElements.length && elementType === "selection") {
      return null;
    }

    return (
      <Island padding={4}>
        <div className="panelColumn">
          {this.actionManager.renderAction(
            "changeStrokeColor",
            elements,
            this.state,
            this.syncActionResult,
          )}
          {(hasBackground(elementType) ||
            targetElements.some(element => hasBackground(element.type))) && (
            <>
              {this.actionManager.renderAction(
                "changeBackgroundColor",
                elements,
                this.state,
                this.syncActionResult,
              )}

              {this.actionManager.renderAction(
                "changeFillStyle",
                elements,
                this.state,
                this.syncActionResult,
              )}
            </>
          )}

          {(hasStroke(elementType) ||
            targetElements.some(element => hasStroke(element.type))) && (
            <>
              {this.actionManager.renderAction(
                "changeStrokeWidth",
                elements,
                this.state,
                this.syncActionResult,
              )}

              {this.actionManager.renderAction(
                "changeSloppiness",
                elements,
                this.state,
                this.syncActionResult,
              )}
            </>
          )}

          {(hasText(elementType) ||
            targetElements.some(element => hasText(element.type))) && (
            <>
              {this.actionManager.renderAction(
                "changeFontSize",
                elements,
                this.state,
                this.syncActionResult,
              )}

              {this.actionManager.renderAction(
                "changeFontFamily",
                elements,
                this.state,
                this.syncActionResult,
              )}
            </>
          )}

          {this.actionManager.renderAction(
            "changeOpacity",
            elements,
            this.state,
            this.syncActionResult,
          )}

          {this.actionManager.renderAction(
            "deleteSelectedElements",
            elements,
            this.state,
            this.syncActionResult,
          )}
        </div>
      </Island>
    );
  }

  private renderShapesSwitcher() {
    return (
      <>
        {SHAPES.map(({ value, icon }, index) => {
          const label = t(`toolBar.${value}`);
          return (
            <ToolButton
              key={value}
              type="radio"
              icon={icon}
              checked={this.state.elementType === value}
              name="editor-current-shape"
              title={`${capitalizeString(label)} — ${
                capitalizeString(value)[0]
              }, ${index + 1}`}
              keyBindingLabel={`${index + 1}`}
              aria-label={capitalizeString(label)}
              aria-keyshortcuts={`${label[0]} ${index + 1}`}
              onChange={() => {
                this.setState({ elementType: value, multiElement: null });
                elements = clearSelection(elements);
                document.documentElement.style.cursor =
                  value === "text" ? CURSOR_TYPE.TEXT : CURSOR_TYPE.CROSSHAIR;
                this.setState({});
              }}
            ></ToolButton>
          );
        })}
      </>
    );
  }

  private renderCanvasActions() {
    return (
      <Stack.Col gap={4}>
        <Stack.Row justifyContent={"space-between"}>
          {this.actionManager.renderAction(
            "loadScene",
            elements,
            this.state,
            this.syncActionResult,
          )}
          {this.actionManager.renderAction(
            "saveScene",
            elements,
            this.state,
            this.syncActionResult,
          )}
          <ExportDialog
            elements={elements}
            appState={this.state}
            actionManager={this.actionManager}
            syncActionResult={this.syncActionResult}
            onExportToPng={(exportedElements, scale) => {
              if (this.canvas) {
                exportCanvas("png", exportedElements, this.canvas, {
                  exportBackground: this.state.exportBackground,
                  name: this.state.name,
                  viewBackgroundColor: this.state.viewBackgroundColor,
                  scale,
                });
              }
            }}
            onExportToSvg={(exportedElements, scale) => {
              if (this.canvas) {
                exportCanvas("svg", exportedElements, this.canvas, {
                  exportBackground: this.state.exportBackground,
                  name: this.state.name,
                  viewBackgroundColor: this.state.viewBackgroundColor,
                  scale,
                });
              }
            }}
            onExportToClipboard={(exportedElements, scale) => {
              if (this.canvas) {
                exportCanvas("clipboard", exportedElements, this.canvas, {
                  exportBackground: this.state.exportBackground,
                  name: this.state.name,
                  viewBackgroundColor: this.state.viewBackgroundColor,
                  scale,
                });
              }
            }}
            onExportToBackend={exportedElements => {
              if (this.canvas) {
                exportCanvas(
                  "backend",
                  exportedElements.map(element => ({
                    ...element,
                    isSelected: false,
                  })),
                  this.canvas,
                  this.state,
                );
              }
            }}
          />
          {this.actionManager.renderAction(
            "clearCanvas",
            elements,
            this.state,
            this.syncActionResult,
          )}
        </Stack.Row>
        {this.actionManager.renderAction(
          "changeViewBackgroundColor",
          elements,
          this.state,
          this.syncActionResult,
        )}
      </Stack.Col>
    );
  }

  public render() {
    const canvasWidth = window.innerWidth - CANVAS_WINDOW_OFFSET_LEFT;
    const canvasHeight = window.innerHeight - CANVAS_WINDOW_OFFSET_TOP;

    return (
      <div className="container">
        <FixedSideContainer side="top">
          <div className="App-menu App-menu_top">
            <Stack.Col gap={4} align="end">
              <section
                className="App-right-menu"
                aria-labelledby="canvas-actions-title"
              >
                <h2 className="visually-hidden" id="canvas-actions-title">
                  {t("headings.canvasActions")}
                </h2>
                <Island padding={4}>{this.renderCanvasActions()}</Island>
              </section>
              <section
                className="App-right-menu"
                aria-labelledby="selected-shape-title"
              >
                <h2 className="visually-hidden" id="selected-shape-title">
                  {t("headings.selectedShapeActions")}
                </h2>
                {this.renderSelectedShapeActions(elements)}
              </section>
            </Stack.Col>
            <section aria-labelledby="shapes-title">
              <Stack.Col gap={4} align="start">
                <Stack.Row gap={1}>
                  <Island padding={1}>
                    <h2 className="visually-hidden" id="shapes-title">
                      {t("headings.shapes")}
                    </h2>
                    <Stack.Row gap={1}>{this.renderShapesSwitcher()}</Stack.Row>
                  </Island>
                  <LockIcon
                    checked={this.state.elementLocked}
                    onChange={() => {
                      this.setState({
                        elementLocked: !this.state.elementLocked,
                        elementType: this.state.elementLocked
                          ? "selection"
                          : this.state.elementType,
                      });
                    }}
                    title={t("toolBar.lock")}
                  />
                </Stack.Row>
              </Stack.Col>
            </section>
            <div />
          </div>
        </FixedSideContainer>
        <main>
          <canvas
            id="canvas"
            style={{
              width: canvasWidth,
              height: canvasHeight,
            }}
            width={canvasWidth * window.devicePixelRatio}
            height={canvasHeight * window.devicePixelRatio}
            ref={canvas => {
              if (this.canvas === null) {
                this.canvas = canvas;
                this.rc = rough.canvas(this.canvas!);
              }
              if (this.removeWheelEventListener) {
                this.removeWheelEventListener();
                this.removeWheelEventListener = undefined;
              }
              if (canvas) {
                canvas.addEventListener("wheel", this.handleWheel, {
                  passive: false,
                });
                this.removeWheelEventListener = () =>
                  canvas.removeEventListener("wheel", this.handleWheel);
                // Whenever React sets the width/height of the canvas element,
                // the context loses the scale transform. We need to re-apply it
                if (
                  canvasWidth !== lastCanvasWidth ||
                  canvasHeight !== lastCanvasHeight
                ) {
                  lastCanvasWidth = canvasWidth;
                  lastCanvasHeight = canvasHeight;
                  canvas
                    .getContext("2d")!
                    .scale(window.devicePixelRatio, window.devicePixelRatio);
                }
              }
            }}
            onContextMenu={e => {
              e.preventDefault();

              const { x, y } = viewportCoordsToSceneCoords(e, this.state);

              const element = getElementAtPosition(elements, x, y);
              if (!element) {
                ContextMenu.push({
                  options: [
                    navigator.clipboard && {
                      label: t("labels.paste"),
                      action: () => this.pasteFromClipboard(),
                    },
                    ...this.actionManager.getContextMenuItems(
                      elements,
                      this.state,
                      this.syncActionResult,
                      action => this.canvasOnlyActions.includes(action),
                    ),
                  ],
                  top: e.clientY,
                  left: e.clientX,
                });
                return;
              }

              if (!element.isSelected) {
                elements = clearSelection(elements);
                element.isSelected = true;
                this.setState({});
              }

              ContextMenu.push({
                options: [
                  navigator.clipboard && {
                    label: t("labels.copy"),
                    action: this.copyToClipboard,
                  },
                  navigator.clipboard && {
                    label: t("labels.paste"),
                    action: () => this.pasteFromClipboard(),
                  },
                  ...this.actionManager.getContextMenuItems(
                    elements,
                    this.state,
                    this.syncActionResult,
                    action => !this.canvasOnlyActions.includes(action),
                  ),
                ],
                top: e.clientY,
                left: e.clientX,
              });
            }}
            onMouseDown={e => {
              if (lastMouseUp !== null) {
                // Unfortunately, sometimes we don't get a mouseup after a mousedown,
                // this can happen when a contextual menu or alert is triggered. In order to avoid
                // being in a weird state, we clean up on the next mousedown
                lastMouseUp(e);
              }

              if (isPanning) {
                return;
              }

              // pan canvas on wheel button drag or space+drag
              if (
                !isHoldingMouseButton &&
                (e.button === MOUSE_BUTTON.WHEEL ||
                  (e.button === MOUSE_BUTTON.MAIN && isHoldingSpace))
              ) {
                isHoldingMouseButton = true;
                isPanning = true;
                document.documentElement.style.cursor = CURSOR_TYPE.GRABBING;
                let { clientX: lastX, clientY: lastY } = e;
                const onMouseMove = (e: MouseEvent) => {
                  let deltaX = lastX - e.clientX;
                  let deltaY = lastY - e.clientY;
                  lastX = e.clientX;
                  lastY = e.clientY;
                  // We don't want to save history when panning around
                  history.skipRecording();
                  this.setState({
                    scrollX: this.state.scrollX - deltaX,
                    scrollY: this.state.scrollY - deltaY,
                  });
                };
                const teardown = (lastMouseUp = () => {
                  lastMouseUp = null;
                  isPanning = false;
                  isHoldingMouseButton = false;
                  if (!isHoldingSpace) {
                    setCursorForShape(this.state.elementType);
                  }
                  window.removeEventListener("mousemove", onMouseMove);
                  window.removeEventListener("mouseup", teardown);
                  window.removeEventListener("blur", teardown);
                });
                window.addEventListener("blur", teardown);
                window.addEventListener("mousemove", onMouseMove, {
                  passive: true,
                });
                window.addEventListener("mouseup", teardown);
                return;
              }

              // only handle left mouse button
              if (e.button !== MOUSE_BUTTON.MAIN) {
                return;
              }
              // fixes mousemove causing selection of UI texts #32
              e.preventDefault();
              // Preventing the event above disables default behavior
              //  of defocusing potentially focused element, which is what we
              //  want when clicking inside the canvas.
              if (document.activeElement instanceof HTMLElement) {
                document.activeElement.blur();
              }

              // Handle scrollbars dragging
              const {
                isOverHorizontalScrollBar,
                isOverVerticalScrollBar,
              } = isOverScrollBars(
                elements,
                e.clientX - CANVAS_WINDOW_OFFSET_LEFT,
                e.clientY - CANVAS_WINDOW_OFFSET_TOP,
                canvasWidth,
                canvasHeight,
                this.state.scrollX,
                this.state.scrollY,
              );

              const { x, y } = viewportCoordsToSceneCoords(e, this.state);

              const originX = x;
              const originY = y;

              let element = newElement(
                this.state.elementType,
                x,
                y,
                this.state.currentItemStrokeColor,
                this.state.currentItemBackgroundColor,
                this.state.currentItemFillStyle,
                this.state.currentItemStrokeWidth,
                this.state.currentItemRoughness,
                this.state.currentItemOpacity,
              );

              if (isTextElement(element)) {
                element = newTextElement(
                  element,
                  "",
                  this.state.currentItemFont,
                );
              }

              type ResizeTestType = ReturnType<typeof resizeTest>;
              let resizeHandle: ResizeTestType = false;
              let isResizingElements = false;
              let draggingOccurred = false;
              let hitElement: ExcalidrawElement | null = null;
              let elementIsAddedToSelection = false;
              if (this.state.elementType === "selection") {
                const resizeElement = getElementWithResizeHandler(
                  elements,
                  { x, y },
                  this.state,
                );
                this.setState({
                  resizingElement: resizeElement ? resizeElement.element : null,
                });

                if (resizeElement) {
                  resizeHandle = resizeElement.resizeHandle;
                  document.documentElement.style.cursor = getCursorForResizingElement(
                    resizeElement,
                  );
                  isResizingElements = true;
                } else {
                  hitElement = getElementAtPosition(elements, x, y);
                  // clear selection if shift is not clicked
                  if (!hitElement?.isSelected && !e.shiftKey) {
                    elements = clearSelection(elements);
                  }

                  // If we click on something
                  if (hitElement) {
                    // deselect if item is selected
                    // if shift is not clicked, this will always return true
                    // otherwise, it will trigger selection based on current
                    // state of the box
                    if (!hitElement.isSelected) {
                      hitElement.isSelected = true;
                      elementIsAddedToSelection = true;
                    }

                    // We duplicate the selected element if alt is pressed on Mouse down
                    if (e.altKey) {
                      elements = [
                        ...elements.map(element => ({
                          ...element,
                          isSelected: false,
                        })),
                        ...elements
                          .filter(element => element.isSelected)
                          .map(element => {
                            const newElement = duplicateElement(element);
                            newElement.isSelected = true;
                            return newElement;
                          }),
                      ];
                    }
                  }
                }
              } else {
                elements = clearSelection(elements);
              }

              if (isTextElement(element)) {
                let textX = e.clientX;
                let textY = e.clientY;
                if (!e.altKey) {
                  const snappedToCenterPosition = this.getTextWysiwygSnappedToCenterPosition(
                    x,
                    y,
                  );
                  if (snappedToCenterPosition) {
                    element.x = snappedToCenterPosition.elementCenterX;
                    element.y = snappedToCenterPosition.elementCenterY;
                    textX = snappedToCenterPosition.wysiwygX;
                    textY = snappedToCenterPosition.wysiwygY;
                  }
                }

                const resetSelection = () => {
                  this.setState({
                    draggingElement: null,
                    editingElement: null,
                    elementType: "selection",
                  });
                };

                textWysiwyg({
                  initText: "",
                  x: textX,
                  y: textY,
                  strokeColor: this.state.currentItemStrokeColor,
                  opacity: this.state.currentItemOpacity,
                  font: this.state.currentItemFont,
                  onSubmit: text => {
                    if (text) {
                      elements = [
                        ...elements,
                        {
                          ...newTextElement(
                            element,
                            text,
                            this.state.currentItemFont,
                          ),
                          isSelected: true,
                        },
                      ];
                    }
                    resetSelection();
                  },
                  onCancel: () => {
                    resetSelection();
                  },
                });
                this.setState({
                  elementType: "selection",
                  editingElement: element,
                });
                return;
              } else if (this.state.elementType === "arrow") {
                if (this.state.multiElement) {
                  const { multiElement } = this.state;
                  const { x: rx, y: ry } = multiElement;
                  multiElement.isSelected = true;
                  multiElement.points.push([x - rx, y - ry]);
                  multiElement.shape = null;
                  this.setState({ draggingElement: multiElement });
                } else {
                  element.isSelected = false;
                  element.points.push([0, 0]);
                  element.shape = null;
                  elements = [...elements, element];
                  this.setState({
                    draggingElement: element,
                  });
                }
              } else {
                elements = [...elements, element];
                this.setState({ multiElement: null, draggingElement: element });
              }

              let lastX = x;
              let lastY = y;

              if (isOverHorizontalScrollBar || isOverVerticalScrollBar) {
                lastX = e.clientX - CANVAS_WINDOW_OFFSET_LEFT;
                lastY = e.clientY - CANVAS_WINDOW_OFFSET_TOP;
              }

              let resizeArrowFn:
                | ((
                    element: ExcalidrawElement,
                    p1: Point,
                    deltaX: number,
                    deltaY: number,
                    mouseX: number,
                    mouseY: number,
                    perfect: boolean,
                  ) => void)
                | null = null;

              const arrowResizeOrigin = (
                element: ExcalidrawElement,
                p1: Point,
                deltaX: number,
                deltaY: number,
                mouseX: number,
                mouseY: number,
                perfect: boolean,
              ) => {
                // TODO: Implement perfect sizing for origin
                if (perfect) {
                  const absPx = p1[0] + element.x;
                  const absPy = p1[1] + element.y;

                  let { width, height } = getPerfectElementSize(
                    "arrow",
                    mouseX - element.x - p1[0],
                    mouseY - element.y - p1[1],
                  );

                  const dx = element.x + width + p1[0];
                  const dy = element.y + height + p1[1];
                  element.x = dx;
                  element.y = dy;
                  p1[0] = absPx - element.x;
                  p1[1] = absPy - element.y;
                } else {
                  element.x += deltaX;
                  element.y += deltaY;
                  p1[0] -= deltaX;
                  p1[1] -= deltaY;
                }
              };

              const arrowResizeEnd = (
                element: ExcalidrawElement,
                p1: Point,
                deltaX: number,
                deltaY: number,
                mouseX: number,
                mouseY: number,
                perfect: boolean,
              ) => {
                if (perfect) {
                  const { width, height } = getPerfectElementSize(
                    "arrow",
                    mouseX - element.x,
                    mouseY - element.y,
                  );
                  p1[0] = width;
                  p1[1] = height;
                } else {
                  p1[0] += deltaX;
                  p1[1] += deltaY;
                }
              };

              const onMouseMove = (e: MouseEvent) => {
                const target = e.target;
                if (!(target instanceof HTMLElement)) {
                  return;
                }

                if (isOverHorizontalScrollBar) {
                  const x = e.clientX - CANVAS_WINDOW_OFFSET_LEFT;
                  const dx = x - lastX;
                  // We don't want to save history when scrolling
                  history.skipRecording();
                  this.setState({ scrollX: this.state.scrollX - dx });
                  lastX = x;
                  return;
                }

                if (isOverVerticalScrollBar) {
                  const y = e.clientY - CANVAS_WINDOW_OFFSET_TOP;
                  const dy = y - lastY;
                  // We don't want to save history when scrolling
                  history.skipRecording();
                  this.setState({ scrollY: this.state.scrollY - dy });
                  lastY = y;
                  return;
                }

                // for arrows, don't start dragging until a given threshold
                //  to ensure we don't create a 2-point arrow by mistake when
                //  user clicks mouse in a way that it moves a tiny bit (thus
                //  triggering mousemove)
                if (!draggingOccurred && this.state.elementType === "arrow") {
                  const { x, y } = viewportCoordsToSceneCoords(e, this.state);
                  if (distance2d(x, y, originX, originY) < DRAGGING_THRESHOLD)
                    return;
                }

                if (isResizingElements && this.state.resizingElement) {
                  const el = this.state.resizingElement;
                  const selectedElements = elements.filter(el => el.isSelected);
                  if (selectedElements.length === 1) {
                    const { x, y } = viewportCoordsToSceneCoords(e, this.state);
                    const deltaX = x - lastX;
                    const deltaY = y - lastY;
                    const element = selectedElements[0];
                    const isLinear =
                      element.type === "line" || element.type === "arrow";
                    switch (resizeHandle) {
                      case "nw":
                        if (
                          element.type === "arrow" &&
                          element.points.length === 2
                        ) {
                          const [, p1] = element.points;

                          if (!resizeArrowFn) {
                            if (p1[0] < 0 || p1[1] < 0) {
                              resizeArrowFn = arrowResizeEnd;
                            } else {
                              resizeArrowFn = arrowResizeOrigin;
                            }
                          }
                          resizeArrowFn(
                            element,
                            p1,
                            deltaX,
                            deltaY,
                            x,
                            y,
                            e.shiftKey,
                          );
                        } else {
                          element.width -= deltaX;
                          element.x += deltaX;

                          if (e.shiftKey) {
                            if (isLinear) {
                              resizePerfectLineForNWHandler(element, x, y);
                            } else {
                              element.y += element.height - element.width;
                              element.height = element.width;
                            }
                          } else {
                            element.height -= deltaY;
                            element.y += deltaY;
                          }
                        }
                        break;
                      case "ne":
                        if (
                          element.type === "arrow" &&
                          element.points.length === 2
                        ) {
                          const [, p1] = element.points;
                          if (!resizeArrowFn) {
                            if (p1[0] >= 0) {
                              resizeArrowFn = arrowResizeEnd;
                            } else {
                              resizeArrowFn = arrowResizeOrigin;
                            }
                          }
                          resizeArrowFn(
                            element,
                            p1,
                            deltaX,
                            deltaY,
                            x,
                            y,
                            e.shiftKey,
                          );
                        } else {
                          element.width += deltaX;
                          if (e.shiftKey) {
                            element.y += element.height - element.width;
                            element.height = element.width;
                          } else {
                            element.height -= deltaY;
                            element.y += deltaY;
                          }
                        }
                        break;
                      case "sw":
                        if (
                          element.type === "arrow" &&
                          element.points.length === 2
                        ) {
                          const [, p1] = element.points;
                          if (!resizeArrowFn) {
                            if (p1[0] <= 0) {
                              resizeArrowFn = arrowResizeEnd;
                            } else {
                              resizeArrowFn = arrowResizeOrigin;
                            }
                          }
                          resizeArrowFn(
                            element,
                            p1,
                            deltaX,
                            deltaY,
                            x,
                            y,
                            e.shiftKey,
                          );
                        } else {
                          element.width -= deltaX;
                          element.x += deltaX;
                          if (e.shiftKey) {
                            element.height = element.width;
                          } else {
                            element.height += deltaY;
                          }
                        }
                        break;
                      case "se":
                        if (
                          element.type === "arrow" &&
                          element.points.length === 2
                        ) {
                          const [, p1] = element.points;
                          if (!resizeArrowFn) {
                            if (p1[0] > 0 || p1[1] > 0) {
                              resizeArrowFn = arrowResizeEnd;
                            } else {
                              resizeArrowFn = arrowResizeOrigin;
                            }
                          }
                          resizeArrowFn(
                            element,
                            p1,
                            deltaX,
                            deltaY,
                            x,
                            y,
                            e.shiftKey,
                          );
                        } else {
                          if (e.shiftKey) {
                            if (isLinear) {
                              const { width, height } = getPerfectElementSize(
                                element.type,
                                x - element.x,
                                y - element.y,
                              );
                              element.width = width;
                              element.height = height;
                            } else {
                              element.width += deltaX;
                              element.height = element.width;
                            }
                          } else {
                            element.width += deltaX;
                            element.height += deltaY;
                          }
                        }
                        break;
                      case "n": {
                        element.height -= deltaY;
                        element.y += deltaY;

                        if (element.points.length > 0) {
                          const len = element.points.length;

                          const points = [...element.points].sort(
                            (a, b) => a[1] - b[1],
                          );

                          for (let i = 1; i < points.length; ++i) {
                            const pnt = points[i];
                            pnt[1] -= deltaY / (len - i);
                          }
                        }
                        break;
                      }
                      case "w": {
                        element.width -= deltaX;
                        element.x += deltaX;

                        if (element.points.length > 0) {
                          const len = element.points.length;
                          const points = [...element.points].sort(
                            (a, b) => a[0] - b[0],
                          );

                          for (let i = 0; i < points.length; ++i) {
                            const pnt = points[i];
                            pnt[0] -= deltaX / (len - i);
                          }
                        }
                        break;
                      }
                      case "s": {
                        element.height += deltaY;
                        if (element.points.length > 0) {
                          const len = element.points.length;
                          const points = [...element.points].sort(
                            (a, b) => a[1] - b[1],
                          );

                          for (let i = 1; i < points.length; ++i) {
                            const pnt = points[i];
                            pnt[1] += deltaY / (len - i);
                          }
                        }
                        break;
                      }
                      case "e": {
                        element.width += deltaX;
                        if (element.points.length > 0) {
                          const len = element.points.length;
                          const points = [...element.points].sort(
                            (a, b) => a[0] - b[0],
                          );

                          for (let i = 1; i < points.length; ++i) {
                            const pnt = points[i];
                            pnt[0] += deltaX / (len - i);
                          }
                        }
                        break;
                      }
                    }

                    if (resizeHandle) {
                      resizeHandle = normalizeResizeHandle(
                        element,
                        resizeHandle,
                      );
                    }
                    normalizeDimensions(element);

                    document.documentElement.style.cursor = getCursorForResizingElement(
                      { element, resizeHandle },
                    );
                    el.x = element.x;
                    el.y = element.y;
                    el.shape = null;

                    lastX = x;
                    lastY = y;
                    // We don't want to save history when resizing an element
                    history.skipRecording();
                    this.setState({});
                    return;
                  }
                }

                if (hitElement?.isSelected) {
                  // Marking that click was used for dragging to check
                  // if elements should be deselected on mouseup
                  draggingOccurred = true;
                  const selectedElements = elements.filter(el => el.isSelected);
                  if (selectedElements.length) {
                    const { x, y } = viewportCoordsToSceneCoords(e, this.state);

                    selectedElements.forEach(element => {
                      element.x += x - lastX;
                      element.y += y - lastY;
                    });
                    lastX = x;
                    lastY = y;
                    // We don't want to save history when dragging an element to initially size it
                    history.skipRecording();
                    this.setState({});
                    return;
                  }
                }

                // It is very important to read this.state within each move event,
                // otherwise we would read a stale one!
                const draggingElement = this.state.draggingElement;
                if (!draggingElement) {
                  return;
                }

                const { x, y } = viewportCoordsToSceneCoords(e, this.state);

                let width = distance(originX, x);
                let height = distance(originY, y);

                const isLinear =
                  this.state.elementType === "line" ||
                  this.state.elementType === "arrow";

                if (isLinear && x < originX) {
                  width = -width;
                }
                if (isLinear && y < originY) {
                  height = -height;
                }

                if (e.shiftKey) {
                  ({ width, height } = getPerfectElementSize(
                    this.state.elementType,
                    width,
                    !isLinear && y < originY ? -height : height,
                  ));

                  if (!isLinear && height < 0) {
                    height = -height;
                  }
                }

                if (!isLinear) {
                  draggingElement.x = x < originX ? originX - width : originX;
                  draggingElement.y = y < originY ? originY - height : originY;
                }

                draggingElement.width = width;
                draggingElement.height = height;

                if (this.state.elementType === "arrow") {
                  draggingOccurred = true;
                  const points = draggingElement.points;
                  let dx = x - draggingElement.x;
                  let dy = y - draggingElement.y;

                  if (e.shiftKey && points.length === 2) {
                    ({ width: dx, height: dy } = getPerfectElementSize(
                      this.state.elementType,
                      dx,
                      dy,
                    ));
                  }

                  if (points.length === 1) {
                    points.push([dx, dy]);
                  } else if (points.length > 1) {
                    const pnt = points[points.length - 1];
                    pnt[0] = dx;
                    pnt[1] = dy;
                  }
                }

                draggingElement.shape = null;

                if (this.state.elementType === "selection") {
                  if (!e.shiftKey) {
                    elements = clearSelection(elements);
                  }
                  const elementsWithinSelection = getElementsWithinSelection(
                    elements,
                    draggingElement,
                  );
                  elementsWithinSelection.forEach(element => {
                    element.isSelected = true;
                  });
                }
                // We don't want to save history when moving an element
                history.skipRecording();
                this.setState({});
              };

              const onMouseUp = (e: MouseEvent) => {
                const {
                  draggingElement,
                  resizingElement,
                  multiElement,
                  elementType,
                  elementLocked,
                } = this.state;

                resizeArrowFn = null;
                lastMouseUp = null;
                isHoldingMouseButton = false;
                window.removeEventListener("mousemove", onMouseMove);
                window.removeEventListener("mouseup", onMouseUp);

                if (elementType === "arrow") {
                  if (draggingElement!.points.length > 1) {
                    history.resumeRecording();
                  }
                  if (!draggingOccurred && !multiElement) {
                    this.setState({ multiElement: this.state.draggingElement });
                  } else if (draggingOccurred && !multiElement) {
                    this.state.draggingElement!.isSelected = true;
                    this.setState({
                      draggingElement: null,
                      elementType: "selection",
                    });
                  }
                  return;
                }

                if (
                  elementType !== "selection" &&
                  draggingElement &&
                  isInvisiblySmallElement(draggingElement)
                ) {
                  // remove invisible element which was added in onMouseDown
                  elements = elements.slice(0, -1);
                  this.setState({
                    draggingElement: null,
                  });
                  return;
                }

                if (normalizeDimensions(draggingElement)) {
                  this.setState({});
                }

                if (
                  resizingElement &&
                  isInvisiblySmallElement(resizingElement)
                ) {
                  elements = elements.filter(
                    el => el.id !== resizingElement.id,
                  );
                }

                // If click occurred on already selected element
                // it is needed to remove selection from other elements
                // or if SHIFT or META key pressed remove selection
                // from hitted element
                //
                // If click occurred and elements were dragged or some element
                // was added to selection (on mousedown phase) we need to keep
                // selection unchanged
                if (
                  hitElement &&
                  !draggingOccurred &&
                  !elementIsAddedToSelection
                ) {
                  if (e.shiftKey) {
                    hitElement.isSelected = false;
                  } else {
                    elements = clearSelection(elements);
                    hitElement.isSelected = true;
                  }
                }

                if (draggingElement === null) {
                  // if no element is clicked, clear the selection and redraw
                  elements = clearSelection(elements);
                  this.setState({});
                  return;
                }

                if (elementType === "selection") {
                  elements = elements.slice(0, -1);
                } else if (!elementLocked) {
                  draggingElement.isSelected = true;
                }

                if (!elementLocked) {
                  resetCursor();

                  this.setState({
                    draggingElement: null,
                    elementType: "selection",
                  });
                } else {
                  this.setState({
                    draggingElement: null,
                  });
                }
              };

              lastMouseUp = onMouseUp;

              window.addEventListener("mousemove", onMouseMove);
              window.addEventListener("mouseup", onMouseUp);

              if (
                !this.state.multiElement ||
                (this.state.multiElement &&
                  this.state.multiElement.points.length < 2)
              ) {
                // We don't want to save history on mouseDown, only on mouseUp when it's fully configured
                history.skipRecording();
                this.setState({});
              }
            }}
            onDoubleClick={e => {
              const { x, y } = viewportCoordsToSceneCoords(e, this.state);

              const elementAtPosition = getElementAtPosition(elements, x, y);

              const element =
                elementAtPosition && isTextElement(elementAtPosition)
                  ? elementAtPosition
                  : newTextElement(
                      newElement(
                        "text",
                        x,
                        y,
                        this.state.currentItemStrokeColor,
                        this.state.currentItemBackgroundColor,
                        this.state.currentItemFillStyle,
                        this.state.currentItemStrokeWidth,
                        this.state.currentItemRoughness,
                        this.state.currentItemOpacity,
                      ),
                      "", // default text
                      this.state.currentItemFont, // default font
                    );

              this.setState({ editingElement: element });

              let textX = e.clientX;
              let textY = e.clientY;

              if (elementAtPosition && isTextElement(elementAtPosition)) {
                elements = elements.filter(
                  element => element.id !== elementAtPosition.id,
                );
                this.setState({});

                textX =
                  this.state.scrollX +
                  elementAtPosition.x +
                  CANVAS_WINDOW_OFFSET_LEFT +
                  elementAtPosition.width / 2;
                textY =
                  this.state.scrollY +
                  elementAtPosition.y +
                  CANVAS_WINDOW_OFFSET_TOP +
                  elementAtPosition.height / 2;

                // x and y will change after calling newTextElement function
                element.x = elementAtPosition.x + elementAtPosition.width / 2;
                element.y = elementAtPosition.y + elementAtPosition.height / 2;
              } else if (!e.altKey) {
                const snappedToCenterPosition = this.getTextWysiwygSnappedToCenterPosition(
                  x,
                  y,
                );

                if (snappedToCenterPosition) {
                  element.x = snappedToCenterPosition.elementCenterX;
                  element.y = snappedToCenterPosition.elementCenterY;
                  textX = snappedToCenterPosition.wysiwygX;
                  textY = snappedToCenterPosition.wysiwygY;
                }
              }

              const resetSelection = () => {
                this.setState({
                  draggingElement: null,
                  editingElement: null,
                  elementType: "selection",
                });
              };

              textWysiwyg({
                initText: element.text,
                x: textX,
                y: textY,
                strokeColor: element.strokeColor,
                font: element.font,
                opacity: this.state.currentItemOpacity,
                onSubmit: text => {
                  if (text) {
                    elements = [
                      ...elements,
                      {
                        // we need to recreate the element to update dimensions &
                        //  position
                        ...newTextElement(element, text, element.font),
                        isSelected: true,
                      },
                    ];
                  }
                  resetSelection();
                },
                onCancel: () => {
                  resetSelection();
                },
              });
            }}
            onMouseMove={e => {
              if (isHoldingSpace || isPanning) {
                return;
              }
              const hasDeselectedButton = Boolean(e.buttons);
              if (
                hasDeselectedButton ||
                this.state.elementType !== "selection"
              ) {
                return;
              }
              const { x, y } = viewportCoordsToSceneCoords(e, this.state);
              const selectedElements = elements.filter(e => e.isSelected)
                .length;
              if (selectedElements === 1) {
                const resizeElement = getElementWithResizeHandler(
                  elements,
                  { x, y },
                  this.state,
                );
                if (resizeElement && resizeElement.resizeHandle) {
                  document.documentElement.style.cursor = getCursorForResizingElement(
                    resizeElement,
                  );
                  return;
                }
              }
              const hitElement = getElementAtPosition(elements, x, y);
              document.documentElement.style.cursor = hitElement ? "move" : "";
            }}
          >
            {t("labels.drawingCanvas")}
          </canvas>
        </main>
        <footer role="contentinfo">
          <LanguageList
            onChange={lng => {
              setLanguage(lng);
              this.setState({});
            }}
            languages={languages}
            currentLanguage={getLanguage()}
          />
          {this.renderIdsDropdown()}
          {this.state.scrolledOutside && (
            <button
              className="scroll-back-to-content"
              onClick={() => {
                this.setState({ ...calculateScrollCenter(elements) });
              }}
            >
              {t("buttons.scrollBackToContent")}
            </button>
          )}
        </footer>
      </div>
    );
  }

  private renderIdsDropdown() {
    const scenes = loadedScenes();
    if (scenes.length === 0) {
      return;
    }
    return (
      <StoredScenesList
        scenes={scenes}
        currentId={this.state.selectedId}
        onChange={id => this.loadScene(id)}
      />
    );
  }

  private handleWheel = (e: WheelEvent) => {
    e.preventDefault();
    const { deltaX, deltaY } = e;
    // We don't want to save history when panning around
    history.skipRecording();
    this.setState({
      scrollX: this.state.scrollX - deltaX,
      scrollY: this.state.scrollY - deltaY,
    });
  };

  private addElementsFromPaste = (paste: string) => {
    let parsedElements;
    try {
      parsedElements = JSON.parse(paste);
    } catch (e) {}
    if (
      Array.isArray(parsedElements) &&
      parsedElements.length > 0 &&
      parsedElements[0].type // need to implement a better check here...
    ) {
      elements = clearSelection(elements);

      const [minX, minY, maxX, maxY] = getCommonBounds(parsedElements);

      const elementsCenterX = distance(minX, maxX) / 2;
      const elementsCenterY = distance(minY, maxY) / 2;

      const dx =
        cursorX -
        this.state.scrollX -
        CANVAS_WINDOW_OFFSET_LEFT -
        elementsCenterX;
      const dy =
        cursorY -
        this.state.scrollY -
        CANVAS_WINDOW_OFFSET_TOP -
        elementsCenterY;

      elements = [
        ...elements,
        ...parsedElements.map(parsedElement => {
          const duplicate = duplicateElement(parsedElement);
          duplicate.x += dx - minX;
          duplicate.y += dy - minY;
          return duplicate;
        }),
      ];
      this.setState({});
    }
  };

  private getTextWysiwygSnappedToCenterPosition(x: number, y: number) {
    const elementClickedInside = getElementContainingPosition(elements, x, y);
    if (elementClickedInside) {
      const elementCenterX =
        elementClickedInside.x + elementClickedInside.width / 2;
      const elementCenterY =
        elementClickedInside.y + elementClickedInside.height / 2;
      const distanceToCenter = Math.hypot(
        x - elementCenterX,
        y - elementCenterY,
      );
      const isSnappedToCenter =
        distanceToCenter < TEXT_TO_CENTER_SNAP_THRESHOLD;
      if (isSnappedToCenter) {
        const wysiwygX =
          this.state.scrollX +
          elementClickedInside.x +
          CANVAS_WINDOW_OFFSET_LEFT +
          elementClickedInside.width / 2;
        const wysiwygY =
          this.state.scrollY +
          elementClickedInside.y +
          CANVAS_WINDOW_OFFSET_TOP +
          elementClickedInside.height / 2;
        return { wysiwygX, wysiwygY, elementCenterX, elementCenterY };
      }
    }
  }

  private saveDebounced = debounce(() => {
    saveToLocalStorage(
      elements.filter(x => x.type !== "selection"),
      this.state,
    );
  }, 300);

  componentDidUpdate() {
    const atLeastOneVisibleElement = renderScene(
      elements,
      this.rc!,
      this.canvas!,
      {
        scrollX: this.state.scrollX,
        scrollY: this.state.scrollY,
        viewBackgroundColor: this.state.viewBackgroundColor,
      },
    );
    const scrolledOutside = !atLeastOneVisibleElement && elements.length > 0;
    if (this.state.scrolledOutside !== scrolledOutside) {
      this.setState({ scrolledOutside: scrolledOutside });
    }
    this.saveDebounced();
    if (history.isRecording()) {
      history.pushEntry(
        history.generateCurrentEntry(
          pickAppStatePropertiesForHistory(this.state),
          elements,
        ),
      );
    } else {
      history.resumeRecording();
    }
  }
}

const rootElement = document.getElementById("root");

class TopErrorBoundary extends React.Component {
  state = { hasError: false, stack: "", localStorage: "" };

  static getDerivedStateFromError(error: any) {
    console.error(error);
    return {
      hasError: true,
      localStorage: JSON.stringify({ ...localStorage }),
      stack: error.stack,
    };
  }

  private selectTextArea(event: React.MouseEvent<HTMLTextAreaElement>) {
    (event.target as HTMLTextAreaElement).select();
  }

  private async createGithubIssue() {
    let body = "";
    try {
      const templateStr = (await import("./bug-issue-template")).default;
      if (typeof templateStr === "string") {
        body = encodeURIComponent(templateStr);
      }
    } catch {}

    window.open(
      `https://github.com/excalidraw/excalidraw/issues/new?body=${body}`,
    );
  }

  render() {
    if (this.state.hasError) {
      return (
        <div className="ErrorSplash">
          <div className="ErrorSplash-messageContainer">
            <div className="ErrorSplash-paragraph bigger">
              Encountered an error. Please{" "}
              <button onClick={() => window.location.reload()}>
                reload the page
              </button>
              .
            </div>
            <div className="ErrorSplash-paragraph">
              If reloading doesn't work. Try{" "}
              <button
                onClick={() => {
                  localStorage.clear();
                  window.location.reload();
                }}
              >
                clearing the canvas
              </button>
              .<br />
              <div className="smaller">
                (This will unfortunately result in loss of work.)
              </div>
            </div>
            <div>
              <div className="ErrorSplash-paragraph">
                Before doing so, we'd appreciate if you opened an issue on our{" "}
                <button onClick={this.createGithubIssue}>bug tracker</button>.
                Please include the following error stack trace & localStorage
                content (provided it's not private):
              </div>
              <div className="ErrorSplash-paragraph">
                <div className="ErrorSplash-details">
                  <label>Error stack trace:</label>
                  <textarea
                    rows={10}
                    onClick={this.selectTextArea}
                    defaultValue={this.state.stack}
                  />
                  <label>LocalStorage content:</label>
                  <textarea
                    rows={5}
                    onClick={this.selectTextArea}
                    defaultValue={this.state.localStorage}
                  />
                </div>
              </div>
            </div>
          </div>
        </div>
      );
    }

    return this.props.children;
  }
}

ReactDOM.render(
  <TopErrorBoundary>
    <App />
  </TopErrorBoundary>,
  rootElement,
);<|MERGE_RESOLUTION|>--- conflicted
+++ resolved
@@ -221,13 +221,9 @@
   };
 
   private onCut = (e: ClipboardEvent) => {
-<<<<<<< HEAD
-    if (isInputLike(e.target)) {
+    if (isInputLike(e.target) && !isToolIcon(e.target)) {
       return;
     }
-=======
-    if (isInputLike(e.target) && !isToolIcon(e.target)) return;
->>>>>>> f8a41cee
     e.clipboardData?.setData(
       "text/plain",
       JSON.stringify(
@@ -241,13 +237,9 @@
     e.preventDefault();
   };
   private onCopy = (e: ClipboardEvent) => {
-<<<<<<< HEAD
-    if (isInputLike(e.target)) {
+    if (isInputLike(e.target) && !isToolIcon(e.target)) {
       return;
     }
-=======
-    if (isInputLike(e.target) && !isToolIcon(e.target)) return;
->>>>>>> f8a41cee
     e.clipboardData?.setData(
       "text/plain",
       JSON.stringify(
@@ -259,13 +251,9 @@
     e.preventDefault();
   };
   private onPaste = (e: ClipboardEvent) => {
-<<<<<<< HEAD
-    if (isInputLike(e.target)) {
+    if (isInputLike(e.target) && !isToolIcon(e.target)) {
       return;
     }
-=======
-    if (isInputLike(e.target) && !isToolIcon(e.target)) return;
->>>>>>> f8a41cee
     const paste = e.clipboardData?.getData("text") || "";
     this.addElementsFromPaste(paste);
     e.preventDefault();
@@ -357,23 +345,9 @@
   };
 
   private onKeyDown = (event: KeyboardEvent) => {
-<<<<<<< HEAD
-    if (event.key === KEYS.ESCAPE && !this.state.draggingElement) {
-      elements = clearSelection(elements);
-      this.setState({});
-      this.setState({ elementType: "selection" });
-      if (window.document.activeElement instanceof HTMLElement) {
-        window.document.activeElement.blur();
-      }
-      event.preventDefault();
+    if (isInputLike(event.target) && event.key !== KEYS.ESCAPE) {
       return;
     }
-    if (isInputLike(event.target)) {
-      return;
-    }
-=======
-    if (isInputLike(event.target) && event.key !== KEYS.ESCAPE) return;
->>>>>>> f8a41cee
 
     const actionResult = this.actionManager.handleKeyDown(
       event,
@@ -1203,8 +1177,9 @@
                 //  triggering mousemove)
                 if (!draggingOccurred && this.state.elementType === "arrow") {
                   const { x, y } = viewportCoordsToSceneCoords(e, this.state);
-                  if (distance2d(x, y, originX, originY) < DRAGGING_THRESHOLD)
+                  if (distance2d(x, y, originX, originY) < DRAGGING_THRESHOLD) {
                     return;
+                  }
                 }
 
                 if (isResizingElements && this.state.resizingElement) {
