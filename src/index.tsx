import React from "react";
import ReactDOM from "react-dom";

import rough from "roughjs/bin/rough";
import { RoughCanvas } from "roughjs/bin/canvas";

import {
  newElement,
  newTextElement,
  duplicateElement,
  resizeTest,
  normalizeResizeHandle,
  isInvisiblySmallElement,
  isTextElement,
  textWysiwyg,
  getCommonBounds,
  getCursorForResizingElement,
  getPerfectElementSize,
  resizePerfectLineForNWHandler,
  normalizeDimensions,
} from "./element";
import {
  clearSelection,
  deleteSelectedElements,
  getElementsWithinSelection,
  isOverScrollBars,
  restoreFromLocalStorage,
  saveToLocalStorage,
  getElementAtPosition,
  createScene,
  getElementContainingPosition,
  hasBackground,
  hasStroke,
  hasText,
  exportCanvas,
  importFromBackend,
  addToLoadedScenes,
  loadedScenes,
} from "./scene";

import { renderScene } from "./renderer";
import { AppState } from "./types";
import { ExcalidrawElement } from "./element/types";

import { isInputLike, debounce, capitalizeString, distance } from "./utils";
import { KEYS, isArrowKey } from "./keys";

import { findShapeByKey, shapesShortcutKeys, SHAPES } from "./shapes";
import { createHistory } from "./history";

import ContextMenu from "./components/ContextMenu";

import "./styles.scss";
import { getElementWithResizeHandler } from "./element/resizeTest";
import {
  ActionManager,
  actionDeleteSelected,
  actionSendBackward,
  actionBringForward,
  actionSendToBack,
  actionBringToFront,
  actionSelectAll,
  actionChangeStrokeColor,
  actionChangeBackgroundColor,
  actionChangeOpacity,
  actionChangeStrokeWidth,
  actionChangeFillStyle,
  actionChangeSloppiness,
  actionChangeFontSize,
  actionChangeFontFamily,
  actionChangeViewBackgroundColor,
  actionClearCanvas,
  actionChangeProjectName,
  actionChangeExportBackground,
  actionLoadScene,
  actionSaveScene,
  actionCopyStyles,
  actionPasteStyles,
} from "./actions";
import { Action, ActionResult } from "./actions/types";
import { getDefaultAppState } from "./appState";
import { Island } from "./components/Island";
import Stack from "./components/Stack";
import { FixedSideContainer } from "./components/FixedSideContainer";
import { ToolButton } from "./components/ToolButton";
import { LockIcon } from "./components/LockIcon";
import { ExportDialog } from "./components/ExportDialog";
import { withTranslation } from "react-i18next";
import { LanguageList } from "./components/LanguageList";
import i18n, { languages, parseDetectedLang } from "./i18n";
import { StoredScenesList } from "./components/StoredScenesList";

let { elements } = createScene();
const { history } = createHistory();

const CANVAS_WINDOW_OFFSET_LEFT = 0;
const CANVAS_WINDOW_OFFSET_TOP = 0;

function resetCursor() {
  document.documentElement.style.cursor = "";
}

function setCursorForShape(shape: string) {
  if (shape === "selection") {
    resetCursor();
  } else {
    document.documentElement.style.cursor =
      shape === "text" ? CURSOR_TYPE.TEXT : CURSOR_TYPE.CROSSHAIR;
  }
}

const ELEMENT_SHIFT_TRANSLATE_AMOUNT = 5;
const ELEMENT_TRANSLATE_AMOUNT = 1;
const TEXT_TO_CENTER_SNAP_THRESHOLD = 30;
const CURSOR_TYPE = {
  TEXT: "text",
  CROSSHAIR: "crosshair",
  GRABBING: "grabbing",
};
const MOUSE_BUTTON = {
  MAIN: 0,
  WHEEL: 1,
  SECONDARY: 2,
};

let lastCanvasWidth = -1;
let lastCanvasHeight = -1;

let lastMouseUp: ((e: any) => void) | null = null;

export function viewportCoordsToSceneCoords(
  { clientX, clientY }: { clientX: number; clientY: number },
  { scrollX, scrollY }: { scrollX: number; scrollY: number },
) {
  const x = clientX - CANVAS_WINDOW_OFFSET_LEFT - scrollX;
  const y = clientY - CANVAS_WINDOW_OFFSET_TOP - scrollY;
  return { x, y };
}

function pickAppStatePropertiesForHistory(
  appState: AppState,
): Partial<AppState> {
  return {
    exportBackground: appState.exportBackground,
    currentItemStrokeColor: appState.currentItemStrokeColor,
    currentItemBackgroundColor: appState.currentItemBackgroundColor,
    currentItemFillStyle: appState.currentItemFillStyle,
    currentItemStrokeWidth: appState.currentItemStrokeWidth,
    currentItemRoughness: appState.currentItemRoughness,
    currentItemOpacity: appState.currentItemOpacity,
    currentItemFont: appState.currentItemFont,
    viewBackgroundColor: appState.viewBackgroundColor,
    name: appState.name,
  };
}

let cursorX = 0;
let cursorY = 0;
let isHoldingSpace: boolean = false;
let isPanning: boolean = false;
let isHoldingMouseButton: boolean = false;

export class App extends React.Component<any, AppState> {
  canvas: HTMLCanvasElement | null = null;
  rc: RoughCanvas | null = null;

  actionManager: ActionManager = new ActionManager();
  canvasOnlyActions: Array<Action>;
  constructor(props: any) {
    super(props);
    this.actionManager.registerAction(actionDeleteSelected);
    this.actionManager.registerAction(actionSendToBack);
    this.actionManager.registerAction(actionBringToFront);
    this.actionManager.registerAction(actionSendBackward);
    this.actionManager.registerAction(actionBringForward);
    this.actionManager.registerAction(actionSelectAll);

    this.actionManager.registerAction(actionChangeStrokeColor);
    this.actionManager.registerAction(actionChangeBackgroundColor);
    this.actionManager.registerAction(actionChangeFillStyle);
    this.actionManager.registerAction(actionChangeStrokeWidth);
    this.actionManager.registerAction(actionChangeOpacity);
    this.actionManager.registerAction(actionChangeSloppiness);
    this.actionManager.registerAction(actionChangeFontSize);
    this.actionManager.registerAction(actionChangeFontFamily);

    this.actionManager.registerAction(actionChangeViewBackgroundColor);
    this.actionManager.registerAction(actionClearCanvas);

    this.actionManager.registerAction(actionChangeProjectName);
    this.actionManager.registerAction(actionChangeExportBackground);
    this.actionManager.registerAction(actionSaveScene);
    this.actionManager.registerAction(actionLoadScene);

    this.actionManager.registerAction(actionCopyStyles);
    this.actionManager.registerAction(actionPasteStyles);

    this.canvasOnlyActions = [actionSelectAll];
  }

  private syncActionResult = (res: ActionResult) => {
    if (res.elements !== undefined) {
      elements = res.elements;
      this.setState({});
    }

    if (res.appState !== undefined) {
      this.setState({ ...res.appState });
    }
  };

  private onCut = (e: ClipboardEvent) => {
    if (isInputLike(e.target)) {
      return;
    }
    e.clipboardData?.setData(
      "text/plain",
      JSON.stringify(
        elements
          .filter(element => element.isSelected)
          .map(({ shape, ...el }) => el),
      ),
    );
    elements = deleteSelectedElements(elements);
    this.setState({});
    e.preventDefault();
  };
  private onCopy = (e: ClipboardEvent) => {
    if (isInputLike(e.target)) {
      return;
    }
    e.clipboardData?.setData(
      "text/plain",
      JSON.stringify(
        elements
          .filter(element => element.isSelected)
          .map(({ shape, ...el }) => el),
      ),
    );
    e.preventDefault();
  };
  private onPaste = (e: ClipboardEvent) => {
    if (isInputLike(e.target)) {
      return;
    }
    const paste = e.clipboardData?.getData("text") || "";
    this.addElementsFromPaste(paste);
    e.preventDefault();
  };

  private onUnload = () => {
    isHoldingSpace = false;
    this.saveDebounced();
    this.saveDebounced.flush();
  };

  public shouldComponentUpdate(props: any, nextState: AppState) {
    if (!history.isRecording()) {
      // temporary hack to fix #592
      // eslint-disable-next-line react/no-direct-mutation-state
      this.state = nextState;
      this.componentDidUpdate();
      return false;
    }
    return true;
  }

  private async loadScene(id: string | null) {
    let data;
    let selectedId;
    if (id != null) {
      data = await importFromBackend(id);
      addToLoadedScenes(id);
      selectedId = id;
      window.history.replaceState({}, "Excalidraw", window.location.origin);
    } else {
      data = restoreFromLocalStorage();
    }

    if (data.elements) {
      elements = data.elements;
    }

    if (data.appState) {
      this.setState({ ...data.appState, selectedId });
    } else {
      this.setState({});
    }
  }

  public async componentDidMount() {
    document.addEventListener("copy", this.onCopy);
    document.addEventListener("paste", this.onPaste);
    document.addEventListener("cut", this.onCut);

    document.addEventListener("keydown", this.onKeyDown, false);
    document.addEventListener("keyup", this.onKeyUp, { passive: true });
    document.addEventListener("mousemove", this.updateCurrentCursorPosition);
    window.addEventListener("resize", this.onResize, false);
    window.addEventListener("unload", this.onUnload, false);
    window.addEventListener("blur", this.onUnload, false);

    const searchParams = new URLSearchParams(window.location.search);
    const id = searchParams.get("id");

    this.loadScene(id);
  }

  public componentWillUnmount() {
    document.removeEventListener("copy", this.onCopy);
    document.removeEventListener("paste", this.onPaste);
    document.removeEventListener("cut", this.onCut);

    document.removeEventListener("keydown", this.onKeyDown, false);
    document.removeEventListener(
      "mousemove",
      this.updateCurrentCursorPosition,
      false,
    );
    window.removeEventListener("resize", this.onResize, false);
    window.removeEventListener("unload", this.onUnload, false);
    window.removeEventListener("blur", this.onUnload, false);
  }

  public state: AppState = getDefaultAppState();

  private onResize = () => {
    this.setState({});
  };

  private updateCurrentCursorPosition = (e: MouseEvent) => {
    cursorX = e.x;
    cursorY = e.y;
  };

  private onKeyDown = (event: KeyboardEvent) => {
    if (event.key === KEYS.ESCAPE && !this.state.draggingElement) {
      elements = clearSelection(elements);
      this.setState({});
      this.setState({ elementType: "selection" });
      if (window.document.activeElement instanceof HTMLElement) {
        window.document.activeElement.blur();
      }
      event.preventDefault();
      return;
    }
    if (isInputLike(event.target)) {
      return;
    }

    const actionResult = this.actionManager.handleKeyDown(
      event,
      elements,
      this.state,
    );

    if (actionResult) {
      this.syncActionResult(actionResult);
      if (actionResult) {
        return;
      }
    }

    const shape = findShapeByKey(event.key);

    if (isArrowKey(event.key)) {
      const step = event.shiftKey
        ? ELEMENT_SHIFT_TRANSLATE_AMOUNT
        : ELEMENT_TRANSLATE_AMOUNT;
      elements = elements.map(el => {
        if (el.isSelected) {
          const element = { ...el };
          if (event.key === KEYS.ARROW_LEFT) {
            element.x -= step;
          } else if (event.key === KEYS.ARROW_RIGHT) {
            element.x += step;
          } else if (event.key === KEYS.ARROW_UP) {
            element.y -= step;
          } else if (event.key === KEYS.ARROW_DOWN) {
            element.y += step;
          }
          return element;
        }
        return el;
      });
      this.setState({});
      event.preventDefault();
    } else if (
      shapesShortcutKeys.includes(event.key.toLowerCase()) &&
      !event.ctrlKey &&
      !event.shiftKey &&
      !event.altKey &&
      !event.metaKey &&
      this.state.draggingElement === null
    ) {
      if (!isHoldingSpace) {
        document.documentElement.style.cursor =
          shape === "text" ? CURSOR_TYPE.TEXT : CURSOR_TYPE.CROSSHAIR;
      }
      elements = clearSelection(elements);
      this.setState({ elementType: shape });
    } else if (event[KEYS.META] && event.code === "KeyZ") {
      event.preventDefault();

      if (event.shiftKey) {
        // Redo action
        const data = history.redoOnce();
        if (data !== null) {
          elements = data.elements;
          this.setState(data.appState);
        }
      } else {
        // undo action
        const data = history.undoOnce();
        if (data !== null) {
          elements = data.elements;
          this.setState(data.appState);
        }
      }
    } else if (event.key === KEYS.SPACE && !isHoldingMouseButton) {
      isHoldingSpace = true;
      document.documentElement.style.cursor = CURSOR_TYPE.GRABBING;
    }
  };

  private onKeyUp = (event: KeyboardEvent) => {
    if (event.key === KEYS.SPACE) {
      if (this.state.elementType === "selection") {
        resetCursor();
      } else {
        elements = clearSelection(elements);
        document.documentElement.style.cursor =
          this.state.elementType === "text"
            ? CURSOR_TYPE.TEXT
            : CURSOR_TYPE.CROSSHAIR;
        this.setState({});
      }
      isHoldingSpace = false;
    }
  };

  private removeWheelEventListener: (() => void) | undefined;

  private copyToClipboard = () => {
    const text = JSON.stringify(
      elements
        .filter(element => element.isSelected)
        .map(({ shape, ...el }) => el),
    );
    if ("clipboard" in navigator && "writeText" in navigator.clipboard) {
      navigator.clipboard.writeText(text);
    } else {
      document.execCommand("copy");
    }
  };

  private pasteFromClipboard = () => {
    if ("clipboard" in navigator && "readText" in navigator.clipboard) {
      navigator.clipboard
        .readText()
        .then(text => this.addElementsFromPaste(text));
    }
  };

  private renderSelectedShapeActions(elements: readonly ExcalidrawElement[]) {
    const { t } = this.props;
    const { elementType, editingElement } = this.state;
    const targetElements = editingElement
      ? [editingElement]
      : elements.filter(el => el.isSelected);
    if (!targetElements.length && elementType === "selection") {
      return null;
    }

    return (
      <Island padding={4}>
        <div className="panelColumn">
          {this.actionManager.renderAction(
            "changeStrokeColor",
            elements,
            this.state,
            this.syncActionResult,
            t,
          )}
          {(hasBackground(elementType) ||
            targetElements.some(element => hasBackground(element.type))) && (
            <>
              {this.actionManager.renderAction(
                "changeBackgroundColor",
                elements,
                this.state,
                this.syncActionResult,
                t,
              )}

              {this.actionManager.renderAction(
                "changeFillStyle",
                elements,
                this.state,
                this.syncActionResult,
                t,
              )}
            </>
          )}

          {(hasStroke(elementType) ||
            targetElements.some(element => hasStroke(element.type))) && (
            <>
              {this.actionManager.renderAction(
                "changeStrokeWidth",
                elements,
                this.state,
                this.syncActionResult,
                t,
              )}

              {this.actionManager.renderAction(
                "changeSloppiness",
                elements,
                this.state,
                this.syncActionResult,
                t,
              )}
            </>
          )}

          {(hasText(elementType) ||
            targetElements.some(element => hasText(element.type))) && (
            <>
              {this.actionManager.renderAction(
                "changeFontSize",
                elements,
                this.state,
                this.syncActionResult,
                t,
              )}

              {this.actionManager.renderAction(
                "changeFontFamily",
                elements,
                this.state,
                this.syncActionResult,
                t,
              )}
            </>
          )}

          {this.actionManager.renderAction(
            "changeOpacity",
            elements,
            this.state,
            this.syncActionResult,
            t,
          )}

          {this.actionManager.renderAction(
            "deleteSelectedElements",
            elements,
            this.state,
            this.syncActionResult,
            t,
          )}
        </div>
      </Island>
    );
  }

  private renderShapesSwitcher() {
    const { t } = this.props;

    return (
      <>
        {SHAPES.map(({ value, icon }, index) => {
          const label = t(`toolBar.${value}`);
          return (
            <ToolButton
              key={value}
              type="radio"
              icon={icon}
              checked={this.state.elementType === value}
              name="editor-current-shape"
              title={`${capitalizeString(label)} — ${
                capitalizeString(value)[0]
              }, ${index + 1}`}
              aria-label={capitalizeString(label)}
              aria-keyshortcuts={`${label[0]} ${index + 1}`}
              onChange={() => {
                this.setState({ elementType: value });
                elements = clearSelection(elements);
                document.documentElement.style.cursor =
                  value === "text" ? CURSOR_TYPE.TEXT : CURSOR_TYPE.CROSSHAIR;
                this.setState({});
              }}
            ></ToolButton>
          );
        })}
      </>
    );
  }

  private renderCanvasActions() {
    const { t } = this.props;
    return (
      <Stack.Col gap={4}>
        <Stack.Row justifyContent={"space-between"}>
          {this.actionManager.renderAction(
            "loadScene",
            elements,
            this.state,
            this.syncActionResult,
            t,
          )}
          {this.actionManager.renderAction(
            "saveScene",
            elements,
            this.state,
            this.syncActionResult,
            t,
          )}
          <ExportDialog
            elements={elements}
            appState={this.state}
            actionManager={this.actionManager}
            syncActionResult={this.syncActionResult}
            onExportToPng={(exportedElements, scale) => {
              if (this.canvas) {
                exportCanvas("png", exportedElements, this.canvas, {
                  exportBackground: this.state.exportBackground,
                  name: this.state.name,
                  viewBackgroundColor: this.state.viewBackgroundColor,
                  scale,
                });
              }
            }}
            onExportToSvg={(exportedElements, scale) => {
              if (this.canvas) {
                exportCanvas("svg", exportedElements, this.canvas, {
                  exportBackground: this.state.exportBackground,
                  name: this.state.name,
                  viewBackgroundColor: this.state.viewBackgroundColor,
                  scale,
                });
              }
            }}
            onExportToClipboard={(exportedElements, scale) => {
              if (this.canvas) {
                exportCanvas("clipboard", exportedElements, this.canvas, {
                  exportBackground: this.state.exportBackground,
                  name: this.state.name,
                  viewBackgroundColor: this.state.viewBackgroundColor,
                  scale,
                });
              }
            }}
            onExportToBackend={exportedElements => {
              if (this.canvas) {
                exportCanvas(
                  "backend",
                  exportedElements.map(element => ({
                    ...element,
                    isSelected: false,
                  })),
                  this.canvas,
                  this.state,
                );
              }
            }}
          />
          {this.actionManager.renderAction(
            "clearCanvas",
            elements,
            this.state,
            this.syncActionResult,
            t,
          )}
        </Stack.Row>
        {this.actionManager.renderAction(
          "changeViewBackgroundColor",
          elements,
          this.state,
          this.syncActionResult,
          t,
        )}
      </Stack.Col>
    );
  }

  public render() {
    const canvasWidth = window.innerWidth - CANVAS_WINDOW_OFFSET_LEFT;
    const canvasHeight = window.innerHeight - CANVAS_WINDOW_OFFSET_TOP;
    const { t } = this.props;

    return (
      <div className="container">
        <FixedSideContainer side="top">
          <div className="App-menu App-menu_top">
            <Stack.Col gap={4} align="end">
              <section
                className="App-right-menu"
                aria-labelledby="canvas-actions-title"
              >
                <h2 className="visually-hidden" id="canvas-actions-title">
                  {t("headings.canvasActions")}
                </h2>
                <Island padding={4}>{this.renderCanvasActions()}</Island>
              </section>
              <section
                className="App-right-menu"
                aria-labelledby="selected-shape-title"
              >
                <h2 className="visually-hidden" id="selected-shape-title">
                  {t("headings.selectedShapeActions")}
                </h2>
                {this.renderSelectedShapeActions(elements)}
              </section>
            </Stack.Col>
            <section aria-labelledby="shapes-title">
              <Stack.Col gap={4} align="start">
                <Stack.Row gap={1}>
                  <Island padding={1}>
                    <h2 className="visually-hidden" id="shapes-title">
                      {t("headings.shapes")}
                    </h2>
                    <Stack.Row gap={1}>{this.renderShapesSwitcher()}</Stack.Row>
                  </Island>
                  <LockIcon
                    checked={this.state.elementLocked}
                    onChange={() => {
                      this.setState({
                        elementLocked: !this.state.elementLocked,
                        elementType: this.state.elementLocked
                          ? "selection"
                          : this.state.elementType,
                      });
                    }}
                    title={t("toolBar.lock")}
                  />
                </Stack.Row>
              </Stack.Col>
            </section>
            <div />
          </div>
        </FixedSideContainer>
        <main>
          <canvas
            id="canvas"
            style={{
              width: canvasWidth,
              height: canvasHeight,
            }}
            width={canvasWidth * window.devicePixelRatio}
            height={canvasHeight * window.devicePixelRatio}
            ref={canvas => {
              if (this.canvas === null) {
                this.canvas = canvas;
                this.rc = rough.canvas(this.canvas!);
              }
              if (this.removeWheelEventListener) {
                this.removeWheelEventListener();
                this.removeWheelEventListener = undefined;
              }
              if (canvas) {
                canvas.addEventListener("wheel", this.handleWheel, {
                  passive: false,
                });
                this.removeWheelEventListener = () =>
                  canvas.removeEventListener("wheel", this.handleWheel);
                // Whenever React sets the width/height of the canvas element,
                // the context loses the scale transform. We need to re-apply it
                if (
                  canvasWidth !== lastCanvasWidth ||
                  canvasHeight !== lastCanvasHeight
                ) {
                  lastCanvasWidth = canvasWidth;
                  lastCanvasHeight = canvasHeight;
                  canvas
                    .getContext("2d")!
                    .scale(window.devicePixelRatio, window.devicePixelRatio);
                }
              }
            }}
            onContextMenu={e => {
              e.preventDefault();

              const { x, y } = viewportCoordsToSceneCoords(e, this.state);

              const element = getElementAtPosition(elements, x, y);
              if (!element) {
                ContextMenu.push({
                  options: [
                    navigator.clipboard && {
                      label: t("labels.paste"),
                      action: () => this.pasteFromClipboard(),
                    },
                    ...this.actionManager.getContextMenuItems(
                      elements,
                      this.state,
                      this.syncActionResult,
                      action => this.canvasOnlyActions.includes(action),
                      t,
                    ),
                  ],
                  top: e.clientY,
                  left: e.clientX,
                });
                return;
              }

              if (!element.isSelected) {
                elements = clearSelection(elements);
                element.isSelected = true;
                this.setState({});
              }

              ContextMenu.push({
                options: [
                  navigator.clipboard && {
                    label: t("labels.copy"),
                    action: this.copyToClipboard,
                  },
                  navigator.clipboard && {
                    label: t("labels.paste"),
                    action: () => this.pasteFromClipboard(),
                  },
                  ...this.actionManager.getContextMenuItems(
                    elements,
                    this.state,
                    this.syncActionResult,
                    action => !this.canvasOnlyActions.includes(action),
                    t,
                  ),
                ],
                top: e.clientY,
                left: e.clientX,
              });
            }}
            onMouseDown={e => {
              if (lastMouseUp !== null) {
                // Unfortunately, sometimes we don't get a mouseup after a mousedown,
                // this can happen when a contextual menu or alert is triggered. In order to avoid
                // being in a weird state, we clean up on the next mousedown
                lastMouseUp(e);
              }

              if (isPanning) return;

              // pan canvas on wheel button drag or space+drag
              if (
                !isHoldingMouseButton &&
                (e.button === MOUSE_BUTTON.WHEEL ||
                  (e.button === MOUSE_BUTTON.MAIN && isHoldingSpace))
              ) {
                isHoldingMouseButton = true;
                isPanning = true;
                document.documentElement.style.cursor = CURSOR_TYPE.GRABBING;
                let { clientX: lastX, clientY: lastY } = e;
                const onMouseMove = (e: MouseEvent) => {
                  let deltaX = lastX - e.clientX;
                  let deltaY = lastY - e.clientY;
                  lastX = e.clientX;
                  lastY = e.clientY;
                  // We don't want to save history when panning around
                  history.skipRecording();
                  this.setState(state => ({
                    scrollX: state.scrollX - deltaX,
                    scrollY: state.scrollY - deltaY,
                  }));
                };
                const teardown = (lastMouseUp = () => {
                  lastMouseUp = null;
                  isPanning = false;
                  isHoldingMouseButton = false;
                  if (!isHoldingSpace) {
                    setCursorForShape(this.state.elementType);
                  }
                  history.resumeRecording();
                  window.removeEventListener("mousemove", onMouseMove);
                  window.removeEventListener("mouseup", teardown);
                  window.removeEventListener("blur", teardown);
                });
                window.addEventListener("blur", teardown);
                window.addEventListener("mousemove", onMouseMove, {
                  passive: true,
                });
                window.addEventListener("mouseup", teardown);
                return;
              }

              // only handle left mouse button
<<<<<<< HEAD
              if (e.button !== 0) {
                return;
              }
=======
              if (e.button !== MOUSE_BUTTON.MAIN) return;
>>>>>>> 9a17abcb
              // fixes mousemove causing selection of UI texts #32
              e.preventDefault();
              // Preventing the event above disables default behavior
              //  of defocusing potentially focused element, which is what we
              //  want when clicking inside the canvas.
              if (document.activeElement instanceof HTMLElement) {
                document.activeElement.blur();
              }

              // Handle scrollbars dragging
              const {
                isOverHorizontalScrollBar,
                isOverVerticalScrollBar,
              } = isOverScrollBars(
                elements,
                e.clientX - CANVAS_WINDOW_OFFSET_LEFT,
                e.clientY - CANVAS_WINDOW_OFFSET_TOP,
                canvasWidth,
                canvasHeight,
                this.state.scrollX,
                this.state.scrollY,
              );

              const { x, y } = viewportCoordsToSceneCoords(e, this.state);

              const originX = x;
              const originY = y;

              let element = newElement(
                this.state.elementType,
                x,
                y,
                this.state.currentItemStrokeColor,
                this.state.currentItemBackgroundColor,
                this.state.currentItemFillStyle,
                this.state.currentItemStrokeWidth,
                this.state.currentItemRoughness,
                this.state.currentItemOpacity,
              );

              if (isTextElement(element)) {
                element = newTextElement(
                  element,
                  "",
                  this.state.currentItemFont,
                );
              }

              type ResizeTestType = ReturnType<typeof resizeTest>;
              let resizeHandle: ResizeTestType = false;
              let isResizingElements = false;
              let draggingOccurred = false;
              let hitElement: ExcalidrawElement | null = null;
              let elementIsAddedToSelection = false;
              if (this.state.elementType === "selection") {
                const resizeElement = getElementWithResizeHandler(
                  elements,
                  { x, y },
                  this.state,
                );
                this.setState({
                  resizingElement: resizeElement ? resizeElement.element : null,
                });

                if (resizeElement) {
                  resizeHandle = resizeElement.resizeHandle;
                  document.documentElement.style.cursor = getCursorForResizingElement(
                    resizeElement,
                  );
                  isResizingElements = true;
                } else {
                  hitElement = getElementAtPosition(elements, x, y);
                  // clear selection if shift is not clicked
                  if (!hitElement?.isSelected && !e.shiftKey) {
                    elements = clearSelection(elements);
                  }

                  // If we click on something
                  if (hitElement) {
                    // deselect if item is selected
                    // if shift is not clicked, this will always return true
                    // otherwise, it will trigger selection based on current
                    // state of the box
                    if (!hitElement.isSelected) {
                      hitElement.isSelected = true;
                      elementIsAddedToSelection = true;
                    }

                    // We duplicate the selected element if alt is pressed on Mouse down
                    if (e.altKey) {
                      elements = [
                        ...elements.map(element => ({
                          ...element,
                          isSelected: false,
                        })),
                        ...elements
                          .filter(element => element.isSelected)
                          .map(element => {
                            const newElement = duplicateElement(element);
                            newElement.isSelected = true;
                            return newElement;
                          }),
                      ];
                    }
                  }
                }
              } else {
                elements = clearSelection(elements);
              }

              if (isTextElement(element)) {
                let textX = e.clientX;
                let textY = e.clientY;
                if (!e.altKey) {
                  const snappedToCenterPosition = this.getTextWysiwygSnappedToCenterPosition(
                    x,
                    y,
                  );
                  if (snappedToCenterPosition) {
                    element.x = snappedToCenterPosition.elementCenterX;
                    element.y = snappedToCenterPosition.elementCenterY;
                    textX = snappedToCenterPosition.wysiwygX;
                    textY = snappedToCenterPosition.wysiwygY;
                  }
                }

                const resetSelection = () => {
                  this.setState({
                    draggingElement: null,
                    editingElement: null,
                    elementType: "selection",
                  });
                };

                textWysiwyg({
                  initText: "",
                  x: textX,
                  y: textY,
                  strokeColor: this.state.currentItemStrokeColor,
                  opacity: this.state.currentItemOpacity,
                  font: this.state.currentItemFont,
                  onSubmit: text => {
                    if (text) {
                      elements = [
                        ...elements,
                        {
                          ...newTextElement(
                            element,
                            text,
                            this.state.currentItemFont,
                          ),
                          isSelected: true,
                        },
                      ];
                    }
                    resetSelection();
                  },
                  onCancel: () => {
                    resetSelection();
                  },
                });
                this.setState({
                  elementType: "selection",
                  editingElement: element,
                });
                return;
              }

              elements = [...elements, element];
              this.setState({ draggingElement: element });

              let lastX = x;
              let lastY = y;

              if (isOverHorizontalScrollBar || isOverVerticalScrollBar) {
                lastX = e.clientX - CANVAS_WINDOW_OFFSET_LEFT;
                lastY = e.clientY - CANVAS_WINDOW_OFFSET_TOP;
              }

              const onMouseMove = (e: MouseEvent) => {
                const target = e.target;
                if (!(target instanceof HTMLElement)) {
                  return;
                }

                if (isOverHorizontalScrollBar) {
                  const x = e.clientX - CANVAS_WINDOW_OFFSET_LEFT;
                  const dx = x - lastX;
                  // We don't want to save history when scrolling
                  history.skipRecording();
                  this.setState(state => ({ scrollX: state.scrollX - dx }));
                  lastX = x;
                  return;
                }

                if (isOverVerticalScrollBar) {
                  const y = e.clientY - CANVAS_WINDOW_OFFSET_TOP;
                  const dy = y - lastY;
                  // We don't want to save history when scrolling
                  history.skipRecording();
                  this.setState(state => ({ scrollY: state.scrollY - dy }));
                  lastY = y;
                  return;
                }

                if (isResizingElements && this.state.resizingElement) {
                  const el = this.state.resizingElement;
                  const selectedElements = elements.filter(el => el.isSelected);
                  if (selectedElements.length === 1) {
                    const { x, y } = viewportCoordsToSceneCoords(e, this.state);
                    const deltaX = x - lastX;
                    const deltaY = y - lastY;
                    const element = selectedElements[0];
                    const isLinear =
                      element.type === "line" || element.type === "arrow";
                    switch (resizeHandle) {
                      case "nw":
                        element.width -= deltaX;
                        element.x += deltaX;

                        if (e.shiftKey) {
                          if (isLinear) {
                            resizePerfectLineForNWHandler(element, x, y);
                          } else {
                            element.y += element.height - element.width;
                            element.height = element.width;
                          }
                        } else {
                          element.height -= deltaY;
                          element.y += deltaY;
                        }
                        break;
                      case "ne":
                        element.width += deltaX;
                        if (e.shiftKey) {
                          element.y += element.height - element.width;
                          element.height = element.width;
                        } else {
                          element.height -= deltaY;
                          element.y += deltaY;
                        }
                        break;
                      case "sw":
                        element.width -= deltaX;
                        element.x += deltaX;
                        if (e.shiftKey) {
                          element.height = element.width;
                        } else {
                          element.height += deltaY;
                        }
                        break;
                      case "se":
                        if (e.shiftKey) {
                          if (isLinear) {
                            const { width, height } = getPerfectElementSize(
                              element.type,
                              x - element.x,
                              y - element.y,
                            );
                            element.width = width;
                            element.height = height;
                          } else {
                            element.width += deltaX;
                            element.height = element.width;
                          }
                        } else {
                          element.width += deltaX;
                          element.height += deltaY;
                        }
                        break;
                      case "n":
                        element.height -= deltaY;
                        element.y += deltaY;
                        break;
                      case "w":
                        element.width -= deltaX;
                        element.x += deltaX;
                        break;
                      case "s":
                        element.height += deltaY;
                        break;
                      case "e":
                        element.width += deltaX;
                        break;
                    }

                    if (resizeHandle) {
                      resizeHandle = normalizeResizeHandle(
                        element,
                        resizeHandle,
                      );
                    }
                    normalizeDimensions(element);

                    document.documentElement.style.cursor = getCursorForResizingElement(
                      { element, resizeHandle },
                    );
                    el.x = element.x;
                    el.y = element.y;
                    el.shape = null;

                    lastX = x;
                    lastY = y;
                    // We don't want to save history when resizing an element
                    history.skipRecording();
                    this.setState({});
                    return;
                  }
                }

                if (hitElement?.isSelected) {
                  // Marking that click was used for dragging to check
                  // if elements should be deselected on mouseup
                  draggingOccurred = true;
                  const selectedElements = elements.filter(el => el.isSelected);
                  if (selectedElements.length) {
                    const { x, y } = viewportCoordsToSceneCoords(e, this.state);

                    selectedElements.forEach(element => {
                      element.x += x - lastX;
                      element.y += y - lastY;
                    });
                    lastX = x;
                    lastY = y;
                    // We don't want to save history when dragging an element to initially size it
                    history.skipRecording();
                    this.setState({});
                    return;
                  }
                }

                // It is very important to read this.state within each move event,
                // otherwise we would read a stale one!
                const draggingElement = this.state.draggingElement;
                if (!draggingElement) {
                  return;
                }

                const { x, y } = viewportCoordsToSceneCoords(e, this.state);

                let width = distance(originX, x);
                let height = distance(originY, y);

                const isLinear =
                  this.state.elementType === "line" ||
                  this.state.elementType === "arrow";

                if (isLinear && x < originX) {
                  width = -width;
                }
                if (isLinear && y < originY) {
                  height = -height;
                }

                if (e.shiftKey) {
                  ({ width, height } = getPerfectElementSize(
                    this.state.elementType,
                    width,
                    !isLinear && y < originY ? -height : height,
                  ));

                  if (!isLinear && height < 0) {
                    height = -height;
                  }
                }

                if (!isLinear) {
                  draggingElement.x = x < originX ? originX - width : originX;
                  draggingElement.y = y < originY ? originY - height : originY;
                }

                draggingElement.width = width;
                draggingElement.height = height;
                draggingElement.shape = null;

                if (this.state.elementType === "selection") {
                  if (!e.shiftKey) {
                    elements = clearSelection(elements);
                  }
                  const elementsWithinSelection = getElementsWithinSelection(
                    elements,
                    draggingElement,
                  );
                  elementsWithinSelection.forEach(element => {
                    element.isSelected = true;
                  });
                }
                // We don't want to save history when moving an element
                history.skipRecording();
                this.setState({});
              };

              const onMouseUp = (e: MouseEvent) => {
                const {
                  draggingElement,
                  resizingElement,
                  elementType,
                  elementLocked,
                } = this.state;

                lastMouseUp = null;
                isHoldingMouseButton = false;
                window.removeEventListener("mousemove", onMouseMove);
                window.removeEventListener("mouseup", onMouseUp);

                if (
                  elementType !== "selection" &&
                  draggingElement &&
                  isInvisiblySmallElement(draggingElement)
                ) {
                  // remove invisible element which was added in onMouseDown
                  elements = elements.slice(0, -1);
                  this.setState({
                    draggingElement: null,
                  });
                  history.resumeRecording();
                  return;
                }

                if (normalizeDimensions(draggingElement)) {
                  this.setState({});
                }

                if (
                  resizingElement &&
                  isInvisiblySmallElement(resizingElement)
                ) {
                  elements = elements.filter(
                    el => el.id !== resizingElement.id,
                  );
                }

                // If click occurred on already selected element
                // it is needed to remove selection from other elements
                // or if SHIFT or META key pressed remove selection
                // from hitted element
                //
                // If click occurred and elements were dragged or some element
                // was added to selection (on mousedown phase) we need to keep
                // selection unchanged
                if (
                  hitElement &&
                  !draggingOccurred &&
                  !elementIsAddedToSelection
                ) {
                  if (e.shiftKey) {
                    hitElement.isSelected = false;
                  } else {
                    elements = clearSelection(elements);
                    hitElement.isSelected = true;
                  }
                }

                if (draggingElement === null) {
                  // if no element is clicked, clear the selection and redraw
                  elements = clearSelection(elements);
                  this.setState({});
                  history.resumeRecording();
                  return;
                }

                if (elementType === "selection") {
                  elements = elements.slice(0, -1);
                } else if (!elementLocked) {
                  draggingElement.isSelected = true;
                }

                if (!elementLocked) {
                  resetCursor();

                  this.setState({
                    draggingElement: null,
                    elementType: "selection",
                  });
                } else {
                  this.setState({
                    draggingElement: null,
                  });
                }

                history.resumeRecording();
                this.setState({});
              };

              lastMouseUp = onMouseUp;

              window.addEventListener("mousemove", onMouseMove);
              window.addEventListener("mouseup", onMouseUp);

              // We don't want to save history on mouseDown, only on mouseUp when it's fully configured
              history.skipRecording();
              this.setState({});
            }}
            onDoubleClick={e => {
              const { x, y } = viewportCoordsToSceneCoords(e, this.state);

              const elementAtPosition = getElementAtPosition(elements, x, y);

              const element =
                elementAtPosition && isTextElement(elementAtPosition)
                  ? elementAtPosition
                  : newTextElement(
                      newElement(
                        "text",
                        x,
                        y,
                        this.state.currentItemStrokeColor,
                        this.state.currentItemBackgroundColor,
                        this.state.currentItemFillStyle,
                        this.state.currentItemStrokeWidth,
                        this.state.currentItemRoughness,
                        this.state.currentItemOpacity,
                      ),
                      "", // default text
                      this.state.currentItemFont, // default font
                    );

              this.setState({ editingElement: element });

              let textX = e.clientX;
              let textY = e.clientY;

              if (elementAtPosition && isTextElement(elementAtPosition)) {
                elements = elements.filter(
                  element => element.id !== elementAtPosition.id,
                );
                this.setState({});

                textX =
                  this.state.scrollX +
                  elementAtPosition.x +
                  CANVAS_WINDOW_OFFSET_LEFT +
                  elementAtPosition.width / 2;
                textY =
                  this.state.scrollY +
                  elementAtPosition.y +
                  CANVAS_WINDOW_OFFSET_TOP +
                  elementAtPosition.height / 2;

                // x and y will change after calling newTextElement function
                element.x = elementAtPosition.x + elementAtPosition.width / 2;
                element.y = elementAtPosition.y + elementAtPosition.height / 2;
              } else if (!e.altKey) {
                const snappedToCenterPosition = this.getTextWysiwygSnappedToCenterPosition(
                  x,
                  y,
                );

                if (snappedToCenterPosition) {
                  element.x = snappedToCenterPosition.elementCenterX;
                  element.y = snappedToCenterPosition.elementCenterY;
                  textX = snappedToCenterPosition.wysiwygX;
                  textY = snappedToCenterPosition.wysiwygY;
                }
              }

              const resetSelection = () => {
                this.setState({
                  draggingElement: null,
                  editingElement: null,
                  elementType: "selection",
                });
              };

              textWysiwyg({
                initText: element.text,
                x: textX,
                y: textY,
                strokeColor: element.strokeColor,
                font: element.font,
                opacity: this.state.currentItemOpacity,
                onSubmit: text => {
                  if (text) {
                    elements = [
                      ...elements,
                      {
                        // we need to recreate the element to update dimensions &
                        //  position
                        ...newTextElement(element, text, element.font),
                        isSelected: true,
                      },
                    ];
                  }
                  resetSelection();
                },
                onCancel: () => {
                  resetSelection();
                },
              });
            }}
            onMouseMove={e => {
              if (isHoldingSpace || isPanning) return;
              const hasDeselectedButton = Boolean(e.buttons);
              if (
                hasDeselectedButton ||
                this.state.elementType !== "selection"
              ) {
                return;
              }
              const { x, y } = viewportCoordsToSceneCoords(e, this.state);
              const selectedElements = elements.filter(e => e.isSelected)
                .length;
              if (selectedElements === 1) {
                const resizeElement = getElementWithResizeHandler(
                  elements,
                  { x, y },
                  this.state,
                );
                if (resizeElement && resizeElement.resizeHandle) {
                  document.documentElement.style.cursor = getCursorForResizingElement(
                    resizeElement,
                  );
                  return;
                }
              }
              const hitElement = getElementAtPosition(elements, x, y);
              document.documentElement.style.cursor = hitElement ? "move" : "";
            }}
          >
            {t("labels.drawingCanvas")}
          </canvas>
        </main>
        <footer role="contentinfo">
          <LanguageList
            onClick={lng => {
              i18n.changeLanguage(lng);
            }}
            languages={languages}
            currentLanguage={parseDetectedLang(i18n.language)}
          />
          {this.renderIdsDropdown()}
        </footer>
      </div>
    );
  }

  private renderIdsDropdown() {
    const scenes = loadedScenes();
    if (scenes.length === 0) {
      return;
    }
    return (
      <StoredScenesList
        scenes={scenes}
        currentId={this.state.selectedId}
        onChange={id => this.loadScene(id)}
      />
    );
  }

  private handleWheel = (e: WheelEvent) => {
    e.preventDefault();
    const { deltaX, deltaY } = e;
    // We don't want to save history when panning around
    history.skipRecording();
    this.setState(
      state => ({
        scrollX: state.scrollX - deltaX,
        scrollY: state.scrollY - deltaY,
      }),
      () => {
        history.resumeRecording();
      },
    );
  };

  private addElementsFromPaste = (paste: string) => {
    let parsedElements;
    try {
      parsedElements = JSON.parse(paste);
    } catch (e) {}
    if (
      Array.isArray(parsedElements) &&
      parsedElements.length > 0 &&
      parsedElements[0].type // need to implement a better check here...
    ) {
      elements = clearSelection(elements);

      const [minX, minY, maxX, maxY] = getCommonBounds(parsedElements);

      const elementsCenterX = distance(minX, maxX) / 2;
      const elementsCenterY = distance(minY, maxY) / 2;

      const dx =
        cursorX -
        this.state.scrollX -
        CANVAS_WINDOW_OFFSET_LEFT -
        elementsCenterX;
      const dy =
        cursorY -
        this.state.scrollY -
        CANVAS_WINDOW_OFFSET_TOP -
        elementsCenterY;

      elements = [
        ...elements,
        ...parsedElements.map(parsedElement => {
          const duplicate = duplicateElement(parsedElement);
          duplicate.x += dx - minX;
          duplicate.y += dy - minY;
          return duplicate;
        }),
      ];
      this.setState({});
    }
  };

  private getTextWysiwygSnappedToCenterPosition(x: number, y: number) {
    const elementClickedInside = getElementContainingPosition(elements, x, y);
    if (elementClickedInside) {
      const elementCenterX =
        elementClickedInside.x + elementClickedInside.width / 2;
      const elementCenterY =
        elementClickedInside.y + elementClickedInside.height / 2;
      const distanceToCenter = Math.hypot(
        x - elementCenterX,
        y - elementCenterY,
      );
      const isSnappedToCenter =
        distanceToCenter < TEXT_TO_CENTER_SNAP_THRESHOLD;
      if (isSnappedToCenter) {
        const wysiwygX =
          this.state.scrollX +
          elementClickedInside.x +
          CANVAS_WINDOW_OFFSET_LEFT +
          elementClickedInside.width / 2;
        const wysiwygY =
          this.state.scrollY +
          elementClickedInside.y +
          CANVAS_WINDOW_OFFSET_TOP +
          elementClickedInside.height / 2;
        return { wysiwygX, wysiwygY, elementCenterX, elementCenterY };
      }
    }
  }

  private saveDebounced = debounce(() => {
    saveToLocalStorage(
      elements.filter(x => x.type !== "selection"),
      this.state,
    );
  }, 300);

  componentDidUpdate() {
    renderScene(elements, this.rc!, this.canvas!, {
      scrollX: this.state.scrollX,
      scrollY: this.state.scrollY,
      viewBackgroundColor: this.state.viewBackgroundColor,
    });
    this.saveDebounced();
    if (history.isRecording()) {
      history.pushEntry(
        history.generateCurrentEntry(
          pickAppStatePropertiesForHistory(this.state),
          elements,
        ),
      );
    }
  }
}

const AppWithTrans = withTranslation()(App);

const rootElement = document.getElementById("root");

class TopErrorBoundary extends React.Component {
  state = { hasError: false, stack: "", localStorage: "" };

  static getDerivedStateFromError(error: any) {
    console.error(error);
    return {
      hasError: true,
      localStorage: JSON.stringify({ ...localStorage }),
      stack: error.stack,
    };
  }

  private selectTextArea(event: React.MouseEvent<HTMLTextAreaElement>) {
    (event.target as HTMLTextAreaElement).select();
  }

  private async createGithubIssue() {
    let body = "";
    try {
      const templateStr = (await import("./bug-issue-template")).default;
      if (typeof templateStr === "string") {
        body = encodeURIComponent(templateStr);
      }
    } catch {}

    window.open(
      `https://github.com/excalidraw/excalidraw/issues/new?body=${body}`,
    );
  }

  render() {
    if (this.state.hasError) {
      return (
        <div className="ErrorSplash">
          <div className="ErrorSplash-messageContainer">
            <div className="ErrorSplash-paragraph bigger">
              Encountered an error. Please{" "}
              <button onClick={() => window.location.reload()}>
                reload the page
              </button>
              .
            </div>
            <div className="ErrorSplash-paragraph">
              If reloading doesn't work. Try{" "}
              <button
                onClick={() => {
                  localStorage.clear();
                  window.location.reload();
                }}
              >
                clearing the canvas
              </button>
              .<br />
              <div className="smaller">
                (This will unfortunately result in loss of work.)
              </div>
            </div>
            <div>
              <div className="ErrorSplash-paragraph">
                Before doing so, we'd appreciate if you opened an issue on our{" "}
                <button onClick={this.createGithubIssue}>bug tracker</button>.
                Please include the following error stack trace & localStorage
                content (provided it's not private):
              </div>
              <div className="ErrorSplash-paragraph">
                <div className="ErrorSplash-details">
                  <label>Error stack trace:</label>
                  <textarea
                    rows={10}
                    onClick={this.selectTextArea}
                    defaultValue={this.state.stack}
                  />
                  <label>LocalStorage content:</label>
                  <textarea
                    rows={5}
                    onClick={this.selectTextArea}
                    defaultValue={this.state.localStorage}
                  />
                </div>
              </div>
            </div>
          </div>
        </div>
      );
    }

    return this.props.children;
  }
}

ReactDOM.render(
  <TopErrorBoundary>
    <AppWithTrans />
  </TopErrorBoundary>,
  rootElement,
);<|MERGE_RESOLUTION|>--- conflicted
+++ resolved
@@ -887,13 +887,9 @@
               }
 
               // only handle left mouse button
-<<<<<<< HEAD
-              if (e.button !== 0) {
+              if (e.button !== MOUSE_BUTTON.MAIN) {
                 return;
               }
-=======
-              if (e.button !== MOUSE_BUTTON.MAIN) return;
->>>>>>> 9a17abcb
               // fixes mousemove causing selection of UI texts #32
               e.preventDefault();
               // Preventing the event above disables default behavior
